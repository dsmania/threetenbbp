--- conflicted
+++ resolved
@@ -440,12 +440,8 @@
     //-----------------------------------------------------------------------
     // getTotalSeconds()
     //-----------------------------------------------------------------------
-<<<<<<< HEAD
-    @Test(groups={"tck"})
-    public void test_getAmountSeconds() {
-=======
+    @Test(groups={"tck"})
     public void test_getTotalSeconds() {
->>>>>>> 483558f3
         ZoneOffset offset = ZoneOffset.ofTotalSeconds(60 * 60 + 1);
         assertEquals(offset.getTotalSeconds(), 60 * 60 + 1);
     }
@@ -704,4 +700,4 @@
         assertEquals(offset.toString(), id);
     }
 
-}
+}