/*
 * Copyright (c) 2008-2012, Stephen Colebourne & Michael Nascimento Santos
 *
 * All rights reserved.
 *
 * Redistribution and use in source and binary forms, with or without
 * modification, are permitted provided that the following conditions are met:
 *
 *  * Redistributions of source code must retain the above copyright notice,
 *    this list of conditions and the following disclaimer.
 *
 *  * Redistributions in binary form must reproduce the above copyright notice,
 *    this list of conditions and the following disclaimer in the documentation
 *    and/or other materials provided with the distribution.
 *
 *  * Neither the name of JSR-310 nor the names of its contributors
 *    may be used to endorse or promote products derived from this software
 *    without specific prior written permission.
 *
 * THIS SOFTWARE IS PROVIDED BY THE COPYRIGHT HOLDERS AND CONTRIBUTORS
 * "AS IS" AND ANY EXPRESS OR IMPLIED WARRANTIES, INCLUDING, BUT NOT
 * LIMITED TO, THE IMPLIED WARRANTIES OF MERCHANTABILITY AND FITNESS FOR
 * A PARTICULAR PURPOSE ARE DISCLAIMED. IN NO EVENT SHALL THE COPYRIGHT OWNER OR
 * CONTRIBUTORS BE LIABLE FOR ANY DIRECT, INDIRECT, INCIDENTAL, SPECIAL,
 * EXEMPLARY, OR CONSEQUENTIAL DAMAGES (INCLUDING, BUT NOT LIMITED TO,
 * PROCUREMENT OF SUBSTITUTE GOODS OR SERVICES; LOSS OF USE, DATA, OR
 * PROFITS; OR BUSINESS INTERRUPTION) HOWEVER CAUSED AND ON ANY THEORY OF
 * LIABILITY, WHETHER IN CONTRACT, STRICT LIABILITY, OR TORT (INCLUDING
 * NEGLIGENCE OR OTHERWISE) ARISING IN ANY WAY OUT OF THE USE OF THIS
 * SOFTWARE, EVEN IF ADVISED OF THE POSSIBILITY OF SUCH DAMAGE.
 */
package javax.time;

import static javax.time.Month.JANUARY;
import static javax.time.calendrical.ChronoField.ALIGNED_DAY_OF_WEEK_IN_MONTH;
import static javax.time.calendrical.ChronoField.ALIGNED_DAY_OF_WEEK_IN_YEAR;
import static javax.time.calendrical.ChronoField.ALIGNED_WEEK_OF_MONTH;
import static javax.time.calendrical.ChronoField.ALIGNED_WEEK_OF_YEAR;
import static javax.time.calendrical.ChronoField.AMPM_OF_DAY;
import static javax.time.calendrical.ChronoField.CLOCK_HOUR_OF_AMPM;
import static javax.time.calendrical.ChronoField.CLOCK_HOUR_OF_DAY;
import static javax.time.calendrical.ChronoField.DAY_OF_MONTH;
import static javax.time.calendrical.ChronoField.DAY_OF_WEEK;
import static javax.time.calendrical.ChronoField.DAY_OF_YEAR;
import static javax.time.calendrical.ChronoField.EPOCH_DAY;
import static javax.time.calendrical.ChronoField.EPOCH_MONTH;
import static javax.time.calendrical.ChronoField.ERA;
import static javax.time.calendrical.ChronoField.HOUR_OF_AMPM;
import static javax.time.calendrical.ChronoField.HOUR_OF_DAY;
import static javax.time.calendrical.ChronoField.INSTANT_SECONDS;
import static javax.time.calendrical.ChronoField.MICRO_OF_DAY;
import static javax.time.calendrical.ChronoField.MICRO_OF_SECOND;
import static javax.time.calendrical.ChronoField.MILLI_OF_DAY;
import static javax.time.calendrical.ChronoField.MILLI_OF_SECOND;
import static javax.time.calendrical.ChronoField.MINUTE_OF_DAY;
import static javax.time.calendrical.ChronoField.MINUTE_OF_HOUR;
import static javax.time.calendrical.ChronoField.MONTH_OF_YEAR;
import static javax.time.calendrical.ChronoField.NANO_OF_DAY;
import static javax.time.calendrical.ChronoField.NANO_OF_SECOND;
import static javax.time.calendrical.ChronoField.OFFSET_SECONDS;
import static javax.time.calendrical.ChronoField.SECOND_OF_DAY;
import static javax.time.calendrical.ChronoField.SECOND_OF_MINUTE;
import static javax.time.calendrical.ChronoField.WEEK_OF_MONTH;
import static javax.time.calendrical.ChronoField.WEEK_OF_YEAR;
import static javax.time.calendrical.ChronoField.YEAR;
import static javax.time.calendrical.ChronoField.YEAR_OF_ERA;
import static org.testng.Assert.assertEquals;
import static org.testng.Assert.assertTrue;

import java.io.IOException;
import java.lang.reflect.Field;
import java.lang.reflect.Modifier;
import java.util.ArrayList;
import java.util.Arrays;
import java.util.List;

import javax.time.calendrical.ChronoField;
import javax.time.calendrical.ChronoUnit;
import javax.time.calendrical.DateTime.MinusAdjuster;
import javax.time.calendrical.DateTime.PlusAdjuster;
import javax.time.calendrical.DateTime.WithAdjuster;
import javax.time.calendrical.DateTimeAccessor;
import javax.time.calendrical.DateTimeAccessor.Query;
import javax.time.calendrical.DateTimeField;
import javax.time.calendrical.JulianDayField;
import javax.time.calendrical.MockFieldNoValue;
import javax.time.chrono.ISOChrono;
import javax.time.format.DateTimeFormatter;
import javax.time.format.DateTimeFormatters;
import javax.time.format.DateTimeParseException;
import javax.time.jdk8.DefaultInterfaceDateTimeAccessor;

import org.testng.annotations.BeforeMethod;
import org.testng.annotations.DataProvider;
import org.testng.annotations.Test;

/**
 * Test ZonedDateTime.
 */
@Test
public class TCKZonedDateTime extends AbstractDateTimeTest {

    private static final ZoneOffset OFFSET_0100 = ZoneOffset.ofHours(1);
    private static final ZoneOffset OFFSET_0200 = ZoneOffset.ofHours(2);
    private static final ZoneOffset OFFSET_0130 = ZoneOffset.of("+01:30");
    private static final ZoneId ZONE_0100 = OFFSET_0100;
    private static final ZoneId ZONE_0200 = OFFSET_0200;
    private static final ZoneId ZONE_PARIS = ZoneId.of("Europe/Paris");
<<<<<<< HEAD
    private LocalDateTime TEST_PARIS_GAP_2008_03_30_02_30;
=======
>>>>>>> 19299f7a
    private LocalDateTime TEST_PARIS_OVERLAP_2008_10_26_02_30;
    private LocalDateTime TEST_LOCAL_2008_06_30_11_30_59_500;
    private ZonedDateTime TEST_DATE_TIME;
    private ZonedDateTime TEST_DATE_TIME_PARIS;

    @BeforeMethod(groups={"tck","implementation"})
    public void setUp() {
        TEST_LOCAL_2008_06_30_11_30_59_500 = LocalDateTime.of(2008, 6, 30, 11, 30, 59, 500);
        TEST_DATE_TIME = ZonedDateTime.of(TEST_LOCAL_2008_06_30_11_30_59_500, ZONE_0100);
<<<<<<< HEAD
        TEST_DATE_TIME_PARIS = ZonedDateTime.of(TEST_LOCAL_2008_06_30_11_30_59_500, ZONE_PARIS);
        TEST_PARIS_OVERLAP_2008_10_26_02_30 = LocalDateTime.of(2008, 10, 26, 2, 30);
        TEST_PARIS_GAP_2008_03_30_02_30 = LocalDateTime.of(2008, 3, 30, 2, 30);
=======
        TEST_PARIS_OVERLAP_2008_10_26_02_30 = LocalDateTime.of(2008, 10, 26, 2, 30);
>>>>>>> 19299f7a
    }

    //-----------------------------------------------------------------------
    @Override
    protected List<DateTimeAccessor> samples() {
        DateTimeAccessor[] array = {TEST_DATE_TIME, };
        return Arrays.asList(array);
    }

    @Override
    protected List<DateTimeField> validFields() {
        DateTimeField[] array = {
            NANO_OF_SECOND,
            NANO_OF_DAY,
            MICRO_OF_SECOND,
            MICRO_OF_DAY,
            MILLI_OF_SECOND,
            MILLI_OF_DAY,
            SECOND_OF_MINUTE,
            SECOND_OF_DAY,
            MINUTE_OF_HOUR,
            MINUTE_OF_DAY,
            CLOCK_HOUR_OF_AMPM,
            HOUR_OF_AMPM,
            CLOCK_HOUR_OF_DAY,
            HOUR_OF_DAY,
            AMPM_OF_DAY,
            DAY_OF_WEEK,
            ALIGNED_DAY_OF_WEEK_IN_MONTH,
            ALIGNED_DAY_OF_WEEK_IN_YEAR,
            DAY_OF_MONTH,
            DAY_OF_YEAR,
            EPOCH_DAY,
            ALIGNED_WEEK_OF_MONTH,
            WEEK_OF_MONTH,
            ALIGNED_WEEK_OF_YEAR,
            WEEK_OF_YEAR,
            MONTH_OF_YEAR,
            EPOCH_MONTH,
            YEAR_OF_ERA,
            YEAR,
            ERA,
            OFFSET_SECONDS,
            INSTANT_SECONDS,
            JulianDayField.JULIAN_DAY,
            JulianDayField.MODIFIED_JULIAN_DAY,
            JulianDayField.RATA_DIE,
        };
        return Arrays.asList(array);
    }

    @Override
    protected List<DateTimeField> invalidFields() {
        List<DateTimeField> list = new ArrayList<>(Arrays.<DateTimeField>asList(ChronoField.values()));
        list.removeAll(validFields());
        return list;
    }

    @Test(groups={"tck"})
    public void test_immutable() {
        Class<ZonedDateTime> cls = ZonedDateTime.class;
        assertTrue(Modifier.isPublic(cls.getModifiers()));
        assertTrue(Modifier.isFinal(cls.getModifiers()));
        Field[] fields = cls.getDeclaredFields();
        for (Field field : fields) {
            if (field.getName().contains("$") == false) {
                assertTrue(Modifier.isPrivate(field.getModifiers()));
                assertTrue(Modifier.isFinal(field.getModifiers()));
            }
        }
    }

    //-----------------------------------------------------------------------
    @Test(groups={"tck"})
    public void test_serialization() throws ClassNotFoundException, IOException {
        assertSerializable(TEST_DATE_TIME);
    }

    @Test(groups={"tck"})
    public void test_serialization_format() throws ClassNotFoundException, IOException {
        ZonedDateTime zdt = LocalDateTime.of(2012, 9, 16, 22, 17, 59, 470 * 1000000).atZone(ZoneId.of("Europe/London"));
        assertEqualsSerialisedForm(zdt);
    }

    //-----------------------------------------------------------------------
    // now()
    //-----------------------------------------------------------------------
    @Test(groups={"tck"})
    public void now() {
        ZonedDateTime expected = ZonedDateTime.now(Clock.systemDefaultZone());
        ZonedDateTime test = ZonedDateTime.now();
        long diff = Math.abs(test.getTime().toNanoOfDay() - expected.getTime().toNanoOfDay());
        if (diff >= 100000000) {
            // may be date change
            expected = ZonedDateTime.now(Clock.systemDefaultZone());
            test = ZonedDateTime.now();
            diff = Math.abs(test.getTime().toNanoOfDay() - expected.getTime().toNanoOfDay());
        }
        assertTrue(diff < 100000000);  // less than 0.1 secs
    }

    //-----------------------------------------------------------------------
    // now(ZoneId)
    //-----------------------------------------------------------------------
    @Test(expectedExceptions=NullPointerException.class, groups={"tck"})
    public void now_ZoneId_nullZoneId() {
        ZonedDateTime.now((ZoneId) null);
    }

    @Test(groups={"tck"})
    public void now_ZoneId() {
        ZoneId zone = ZoneId.of("UTC+01:02:03");
        ZonedDateTime expected = ZonedDateTime.now(Clock.system(zone));
        ZonedDateTime test = ZonedDateTime.now(zone);
        for (int i = 0; i < 100; i++) {
            if (expected.equals(test)) {
                return;
            }
            expected = ZonedDateTime.now(Clock.system(zone));
            test = ZonedDateTime.now(zone);
        }
        assertEquals(test, expected);
    }

    //-----------------------------------------------------------------------
    // now(Clock)
    //-----------------------------------------------------------------------
    @Test(expectedExceptions=NullPointerException.class, groups={"tck"})
    public void now_Clock_nullClock() {
        ZonedDateTime.now((Clock)null);
    }

    @Test(groups={"tck"})
    public void now_Clock_allSecsInDay_utc() {
        for (int i = 0; i < (2 * 24 * 60 * 60); i++) {
            Instant instant = Instant.ofEpochSecond(i).plusNanos(123456789L);
            Clock clock = Clock.fixed(instant, ZoneOffset.UTC);
            ZonedDateTime test = ZonedDateTime.now(clock);
            assertEquals(test.getYear(), 1970);
            assertEquals(test.getMonth(), Month.JANUARY);
            assertEquals(test.getDayOfMonth(), (i < 24 * 60 * 60 ? 1 : 2));
            assertEquals(test.getHour(), (i / (60 * 60)) % 24);
            assertEquals(test.getMinute(), (i / 60) % 60);
            assertEquals(test.getSecond(), i % 60);
            assertEquals(test.getNano(), 123456789);
            assertEquals(test.getOffset(), ZoneOffset.UTC);
            assertEquals(test.getZone(), ZoneOffset.UTC);
        }
    }

    @Test(groups={"tck"})
    public void now_Clock_allSecsInDay_zone() {
        ZoneId zone = ZoneId.of("Europe/London");
        for (int i = 0; i < (2 * 24 * 60 * 60); i++) {
            Instant instant = Instant.ofEpochSecond(i).plusNanos(123456789L);
            ZonedDateTime expected = ZonedDateTime.ofInstant(instant, zone);
            Clock clock = Clock.fixed(expected.toInstant(), zone);
            ZonedDateTime test = ZonedDateTime.now(clock);
            assertEquals(test, expected);
        }
    }

    @Test(groups={"tck"})
    public void now_Clock_allSecsInDay_beforeEpoch() {
        LocalTime expected = LocalTime.MIDNIGHT.plusNanos(123456789L);
        for (int i =-1; i >= -(24 * 60 * 60); i--) {
            Instant instant = Instant.ofEpochSecond(i).plusNanos(123456789L);
            Clock clock = Clock.fixed(instant, ZoneOffset.UTC);
            ZonedDateTime test = ZonedDateTime.now(clock);
            assertEquals(test.getYear(), 1969);
            assertEquals(test.getMonth(), Month.DECEMBER);
            assertEquals(test.getDayOfMonth(), 31);
            expected = expected.minusSeconds(1);
            assertEquals(test.getTime(), expected);
            assertEquals(test.getOffset(), ZoneOffset.UTC);
            assertEquals(test.getZone(), ZoneOffset.UTC);
        }
    }

    @Test(groups={"tck"})
    public void now_Clock_offsets() {
        ZonedDateTime base = ZonedDateTime.of(LocalDateTime.of(1970, 1, 1, 12, 0), ZoneOffset.UTC);
        for (int i = -9; i < 15; i++) {
            ZoneOffset offset = ZoneOffset.ofHours(i);
            Clock clock = Clock.fixed(base.toInstant(), offset);
            ZonedDateTime test = ZonedDateTime.now(clock);
            assertEquals(test.getHour(), (12 + i) % 24);
            assertEquals(test.getMinute(), 0);
            assertEquals(test.getSecond(), 0);
            assertEquals(test.getNano(), 0);
            assertEquals(test.getOffset(), offset);
            assertEquals(test.getZone(), offset);
        }
    }

    //-----------------------------------------------------------------------
    // dateTime factories
    //-----------------------------------------------------------------------
    void check(ZonedDateTime test, int y, int m, int d, int h, int min, int s, int n, ZoneOffset offset, ZoneId zone) {
        assertEquals(test.getYear(), y);
        assertEquals(test.getMonth().getValue(), m);
        assertEquals(test.getDayOfMonth(), d);
        assertEquals(test.getHour(), h);
        assertEquals(test.getMinute(), min);
        assertEquals(test.getSecond(), s);
        assertEquals(test.getNano(), n);
        assertEquals(test.getOffset(), offset);
        assertEquals(test.getZone(), zone);
    }

    //-----------------------------------------------------------------------
    // of(LocalDateTime, ZoneId)
    //-----------------------------------------------------------------------
    // TODO: tests of overlap/gap

    @Test(groups={"tck"})
    public void factory_of_LocalDateTime() {
        LocalDateTime base = LocalDateTime.of(2008, 6, 30, 11, 30, 10, 500);
        ZonedDateTime test = ZonedDateTime.of(base, ZONE_PARIS);
        check(test, 2008, 6, 30, 11, 30, 10, 500, OFFSET_0200, ZONE_PARIS);
    }

    @Test(expectedExceptions=NullPointerException.class, groups={"tck"})
    public void factory_of_LocalDateTime_nullDateTime() {
        ZonedDateTime.of((LocalDateTime) null, ZONE_PARIS);
    }

    @Test(expectedExceptions=NullPointerException.class, groups={"tck"})
    public void factory_of_LocalDateTime_nullZone() {
        LocalDateTime base = LocalDateTime.of(2008, 6, 30, 11, 30, 10, 500);
        ZonedDateTime.of(base, null);
    }

    //-----------------------------------------------------------------------
    // ofInstant(Instant, ZoneId)
    //-----------------------------------------------------------------------
    @Test(groups={"tck"})
    public void factory_ofInstant_Instant_ZR() {
        Instant instant = LocalDateTime.of(2008, 6, 30, 11, 30, 10, 35).toInstant(OFFSET_0200);
        ZonedDateTime test = ZonedDateTime.ofInstant(instant, ZONE_PARIS);
        check(test, 2008, 6, 30, 11, 30, 10, 35, OFFSET_0200, ZONE_PARIS);
    }

    @Test(groups={"tck"})
    public void factory_ofInstant_Instant_ZO() {
        Instant instant = LocalDateTime.of(2008, 6, 30, 11, 30, 10, 45).toInstant(OFFSET_0200);
        ZonedDateTime test = ZonedDateTime.ofInstant(instant, OFFSET_0200);
        check(test, 2008, 6, 30, 11, 30, 10, 45, OFFSET_0200, OFFSET_0200);
    }

    @Test(groups={"tck"})
    public void factory_ofInstant_Instant_inGap() {
        Instant instant = TEST_PARIS_GAP_2008_03_30_02_30.toInstant(OFFSET_0100);
        ZonedDateTime test = ZonedDateTime.ofInstant(instant, ZONE_PARIS);
        check(test, 2008, 3, 30, 3, 30, 0, 0, OFFSET_0200, ZONE_PARIS);  // one hour later in summer offset
    }

    @Test(groups={"tck"})
    public void factory_ofInstant_Instant_inOverlap_earlier() {
        Instant instant = TEST_PARIS_OVERLAP_2008_10_26_02_30.toInstant(OFFSET_0200);
        ZonedDateTime test = ZonedDateTime.ofInstant(instant, ZONE_PARIS);
        check(test, 2008, 10, 26, 2, 30, 0, 0, OFFSET_0200, ZONE_PARIS);  // same time and offset
    }

    @Test(groups={"tck"})
    public void factory_ofInstant_Instant_inOverlap_later() {
        Instant instant = TEST_PARIS_OVERLAP_2008_10_26_02_30.toInstant(OFFSET_0100);
        ZonedDateTime test = ZonedDateTime.ofInstant(instant, ZONE_PARIS);
        check(test, 2008, 10, 26, 2, 30, 0, 0, OFFSET_0100, ZONE_PARIS);  // same time and offset
    }

    @Test(groups={"tck"})
    public void factory_ofInstant_Instant_invalidOffset() {
        Instant instant = LocalDateTime.of(2008, 6, 30, 11, 30, 10, 500).toInstant(OFFSET_0130);
        ZonedDateTime test = ZonedDateTime.ofInstant(instant, ZONE_PARIS);
        check(test, 2008, 6, 30, 12, 0, 10, 500, OFFSET_0200, ZONE_PARIS);  // corrected offset, thus altered time
    }

    @Test(expectedExceptions=NullPointerException.class, groups={"tck"})
    public void factory_ofInstant_Instant_nullInstant() {
        ZonedDateTime.ofInstant((Instant) null, ZONE_0100);
    }

    @Test(expectedExceptions=NullPointerException.class, groups={"tck"})
    public void factory_ofInstant_Instant_nullZone() {
        ZonedDateTime.ofInstant(Instant.EPOCH, null);
    }

    //-----------------------------------------------------------------------
    // ofEpochSecond()
    //-----------------------------------------------------------------------
    @Test(groups={"tck"})
    public void factory_ofEpochSecond_Instant_ZR() {
        LocalDateTime base = LocalDateTime.of(2008, 6, 30, 11, 30, 10, 500);
        long epSec = base.toEpochSecond(OFFSET_0200);
        ZonedDateTime test = ZonedDateTime.ofEpochSecond(epSec, 35, ZONE_PARIS);
        check(test, 2008, 6, 30, 11, 30, 10, 35, OFFSET_0200, ZONE_PARIS);
    }

    @Test(groups={"tck"})
    public void factory_ofEpochSecond_Instant_ZO() {
        LocalDateTime base = LocalDateTime.of(2008, 6, 30, 11, 30, 10, 500);
        long epSec = base.toEpochSecond(OFFSET_0200);
        ZonedDateTime test = ZonedDateTime.ofEpochSecond(epSec, 45, OFFSET_0200);
        check(test, 2008, 6, 30, 11, 30, 10, 45, OFFSET_0200, OFFSET_0200);
    }

    @Test(groups={"tck"})
    public void factory_ofEpochSecond_longOffset_afterEpoch() {
        for (int i = 0; i < 100000; i++) {
            ZonedDateTime test = ZonedDateTime.ofEpochSecond(i, 0, ZONE_0200);
            LocalDateTime ldt = LocalDateTime.of(1970, 1, 1, 0, 0).plusSeconds(OFFSET_0200.getTotalSeconds()).plusSeconds(i);
            assertEquals(test.getDateTime(), ldt);
            assertEquals(test.getOffset(), ZONE_0200);
            assertEquals(test.getZone(), ZONE_0200);
        }
    }

    @Test(groups={"tck"})
    public void factory_ofEpochSecond_longOffset_beforeEpoch() {
        for (int i = 0; i < 100000; i++) {
            ZonedDateTime test = ZonedDateTime.ofEpochSecond(-i, 0, ZONE_0200);
            LocalDateTime ldt = LocalDateTime.of(1970, 1, 1, 0, 0).plusSeconds(OFFSET_0200.getTotalSeconds()).minusSeconds(i);
            assertEquals(test.getDateTime(), ldt);
            assertEquals(test.getOffset(), ZONE_0200);
            assertEquals(test.getZone(), ZONE_0200);
        }
    }

    @Test(expectedExceptions=DateTimeException.class, groups={"tck"})
    public void factory_ofEpochSecond_longOffset_tooBig() {
        ZonedDateTime.ofEpochSecond(Long.MAX_VALUE, 0, ZONE_PARIS);  // TODO: better test
    }

    @Test(expectedExceptions=DateTimeException.class, groups={"tck"})
    public void factory_ofEpochSecond_longOffset_tooSmall() {
        ZonedDateTime.ofEpochSecond(Long.MIN_VALUE, 0, ZONE_PARIS);  // TODO: better test
    }

    @Test(expectedExceptions=NullPointerException.class, groups={"tck"})
    public void factory_ofEpochSecond_longOffset_nullOffset() {
        ZonedDateTime.ofEpochSecond(0L, 0, null);
    }

    //-----------------------------------------------------------------------
    // ofStrict(LocalDateTime, ZoneId, ZoneOffset)
    //-----------------------------------------------------------------------
    @Test(groups={"tck"})
    public void factory_ofStrict_LDT_ZI_ZO() {
        LocalDateTime normal = LocalDateTime.of(2008, 6, 30, 11, 30, 10, 500);
        ZonedDateTime test = ZonedDateTime.ofStrict(normal, OFFSET_0200, ZONE_PARIS);
        check(test, 2008, 6, 30, 11, 30, 10, 500, OFFSET_0200, ZONE_PARIS);
    }

    @Test(expectedExceptions=DateTimeException.class, groups={"tck"})
    public void factory_ofStrict_LDT_ZI_ZO_inGap() {
        try {
            ZonedDateTime.ofStrict(TEST_PARIS_GAP_2008_03_30_02_30, OFFSET_0100, ZONE_PARIS);
        } catch (DateTimeException ex) {
            assertEquals(ex.getMessage().contains(" gap"), true);
            throw ex;
        }
    }

    @Test(expectedExceptions=DateTimeException.class, groups={"tck"})
    public void factory_ofStrict_LDT_ZI_ZO_inOverlap_invalidOfset() {
        try {
            ZonedDateTime.ofStrict(TEST_PARIS_OVERLAP_2008_10_26_02_30, OFFSET_0130, ZONE_PARIS);
        } catch (DateTimeException ex) {
            assertEquals(ex.getMessage().contains(" is not valid for "), true);
            throw ex;
        }
    }

    @Test(expectedExceptions=DateTimeException.class, groups={"tck"})
    public void factory_ofStrict_LDT_ZI_ZO_invalidOffset() {
        try {
            ZonedDateTime.ofStrict(TEST_LOCAL_2008_06_30_11_30_59_500, OFFSET_0130, ZONE_PARIS);
        } catch (DateTimeException ex) {
            assertEquals(ex.getMessage().contains(" is not valid for "), true);
            throw ex;
        }
    }

    @Test(expectedExceptions=NullPointerException.class, groups={"tck"})
    public void factory_ofStrict_LDT_ZI_ZO_nullLDT() {
        ZonedDateTime.ofStrict((LocalDateTime) null, OFFSET_0100, ZONE_PARIS);
    }

    @Test(expectedExceptions=NullPointerException.class, groups={"tck"})
    public void factory_ofStrict_LDT_ZI_ZO_nullZO() {
        ZonedDateTime.ofStrict(TEST_LOCAL_2008_06_30_11_30_59_500, null, ZONE_PARIS);
    }

    @Test(expectedExceptions=NullPointerException.class, groups={"tck"})
    public void factory_ofStrict_LDT_ZI_ZO_nullZI() {
        ZonedDateTime.ofStrict(TEST_LOCAL_2008_06_30_11_30_59_500, OFFSET_0100, null);
    }

    //-----------------------------------------------------------------------
    // from()
    //-----------------------------------------------------------------------
    @Test(groups={"tck"})
    public void factory_from_DateTimeAccessor_ZDT() {
        assertEquals(ZonedDateTime.from(TEST_DATE_TIME_PARIS), TEST_DATE_TIME_PARIS);
    }

    @Test(groups={"tck"})
    public void factory_from_DateTimeAccessor_LDT_ZoneId() {
        assertEquals(ZonedDateTime.from(new DefaultInterfaceDateTimeAccessor() {
            @Override
            public boolean isSupported(DateTimeField field) {
                return TEST_DATE_TIME_PARIS.getDateTime().isSupported(field);
            }
            @Override
            public long getLong(DateTimeField field) {
                return TEST_DATE_TIME_PARIS.getDateTime().getLong(field);
            }
            @SuppressWarnings("unchecked")
            @Override
            public <R> R query(Query<R> query) {
                if (query == Query.ZONE_ID) {
                    return (R) TEST_DATE_TIME_PARIS.getZone();
                }
                return super.query(query);
            }
        }), TEST_DATE_TIME_PARIS);
    }

    @Test(groups={"tck"})
    public void factory_from_DateTimeAccessor_Instant_ZoneId() {
        assertEquals(ZonedDateTime.from(new DefaultInterfaceDateTimeAccessor() {
            @Override
            public boolean isSupported(DateTimeField field) {
                return field == INSTANT_SECONDS || field == NANO_OF_SECOND;
            }
            @Override
            public long getLong(DateTimeField field) {
                return TEST_DATE_TIME_PARIS.toInstant().getLong(field);
            }
            @SuppressWarnings("unchecked")
            @Override
            public <R> R query(Query<R> query) {
                if (query == Query.ZONE_ID) {
                    return (R) TEST_DATE_TIME_PARIS.getZone();
                }
                return super.query(query);
            }
        }), TEST_DATE_TIME_PARIS);
    }

    @Test(expectedExceptions=DateTimeException.class, groups={"tck"})
    public void factory_from_DateTimeAccessor_invalid_noDerive() {
        ZonedDateTime.from(LocalTime.of(12, 30));
    }

    @Test(expectedExceptions=NullPointerException.class, groups={"tck"})
    public void factory_from_DateTimeAccessor_null() {
        ZonedDateTime.from((DateTimeAccessor) null);
    }

    //-----------------------------------------------------------------------
    // parse()
    //-----------------------------------------------------------------------
    @Test(dataProvider="sampleToString", groups={"tck"})
    public void test_parse(int y, int month, int d, int h, int m, int s, int n, String zoneId, String text) {
        ZonedDateTime t = ZonedDateTime.parse(text);
        assertEquals(t.getYear(), y);
        assertEquals(t.getMonth().getValue(), month);
        assertEquals(t.getDayOfMonth(), d);
        assertEquals(t.getHour(), h);
        assertEquals(t.getMinute(), m);
        assertEquals(t.getSecond(), s);
        assertEquals(t.getNano(), n);
        assertEquals(t.getZone().getId(), zoneId);
    }

    @Test(expectedExceptions=DateTimeParseException.class, groups={"tck"})
    public void factory_parse_illegalValue() {
        ZonedDateTime.parse("2008-06-32T11:15+01:00[Europe/Paris]");
    }

    @Test(expectedExceptions=DateTimeParseException.class, groups={"tck"})
    public void factory_parse_invalidValue() {
        ZonedDateTime.parse("2008-06-31T11:15+01:00[Europe/Paris]");
    }

    @Test(expectedExceptions=NullPointerException.class, groups={"tck"})
    public void factory_parse_nullText() {
        ZonedDateTime.parse((String) null);
    }

    //-----------------------------------------------------------------------
    // parse(DateTimeFormatter)
    //-----------------------------------------------------------------------
    @Test(groups={"tck"})
    public void factory_parse_formatter() {
        DateTimeFormatter f = DateTimeFormatters.pattern("y M d H m s I");
        ZonedDateTime test = ZonedDateTime.parse("2010 12 3 11 30 0 Europe/London", f);
        assertEquals(test, ZonedDateTime.of(LocalDateTime.of(2010, 12, 3, 11, 30), ZoneId.of("Europe/London")));
    }

    @Test(expectedExceptions=NullPointerException.class, groups={"tck"})
    public void factory_parse_formatter_nullText() {
        DateTimeFormatter f = DateTimeFormatters.pattern("y M d H m s");
        ZonedDateTime.parse((String) null, f);
    }

    @Test(expectedExceptions=NullPointerException.class, groups={"tck"})
    public void factory_parse_formatter_nullFormatter() {
        ZonedDateTime.parse("ANY", null);
    }

    //-----------------------------------------------------------------------
    // basics
    //-----------------------------------------------------------------------
    @DataProvider(name="sampleTimes")
    Object[][] provider_sampleTimes() {
        return new Object[][] {
            {2008, 6, 30, 11, 30, 20, 500, ZONE_0100},
            {2008, 6, 30, 11, 0, 0, 0, ZONE_0100},
            {2008, 6, 30, 11, 30, 20, 500, ZONE_PARIS},
            {2008, 6, 30, 11, 0, 0, 0, ZONE_PARIS},
            {2008, 6, 30, 23, 59, 59, 999999999, ZONE_0100},
            {-1, 1, 1, 0, 0, 0, 0, ZONE_0100},
        };
    }

    @Test(dataProvider="sampleTimes", groups={"tck"})
    public void test_get(int y, int o, int d, int h, int m, int s, int n, ZoneId zone) {
        LocalDate localDate = LocalDate.of(y, o, d);
        LocalTime localTime = LocalTime.of(h, m, s, n);
        LocalDateTime localDateTime = LocalDateTime.of(localDate, localTime);
        ZoneOffset offset = zone.getRules().getOffset(localDateTime);
        ZonedDateTime a = ZonedDateTime.of(localDateTime, zone);

        assertEquals(a.getYear(), localDate.getYear());
        assertEquals(a.getMonth(), localDate.getMonth());
        assertEquals(a.getDayOfMonth(), localDate.getDayOfMonth());
        assertEquals(a.getDayOfYear(), localDate.getDayOfYear());
        assertEquals(a.getDayOfWeek(), localDate.getDayOfWeek());

        assertEquals(a.getHour(), localTime.getHour());
        assertEquals(a.getMinute(), localTime.getMinute());
        assertEquals(a.getSecond(), localTime.getSecond());
        assertEquals(a.getNano(), localTime.getNano());

        assertEquals(a.getDate(), localDate);
        assertEquals(a.getTime(), localTime);
        assertEquals(a.getDateTime(), localDateTime);
<<<<<<< HEAD
        if (zone instanceof ZoneOffset) {
            assertEquals(a.toString(), localDateTime.toString() + offset.toString());
        } else {
            assertEquals(a.toString(), localDateTime.toString() + offset.toString() + "[" + zone.toString() + "]");
        }
=======

        assertEquals(a.toOffsetDate(), OffsetDate.of(localDate, offset));
        assertEquals(a.toOffsetTime(), OffsetTime.of(localTime, offset));
        assertEquals(a.getOffsetDateTime(), OffsetDateTime.of(localDateTime, offset));
        assertEquals(a.toString(), a.getOffsetDateTime().toString() + "[" + zone.toString() + "]");
>>>>>>> 19299f7a
    }

    //-----------------------------------------------------------------------
    // get(DateTimeField)
    //-----------------------------------------------------------------------
    @Test(groups={"tck"})
    public void test_get_DateTimeField() {
        ZonedDateTime test = ZonedDateTime.of(LocalDateTime.of(2008, 6, 30, 12, 30, 40, 987654321), ZONE_0100);
        assertEquals(test.get(ChronoField.YEAR), 2008);
        assertEquals(test.get(ChronoField.MONTH_OF_YEAR), 6);
        assertEquals(test.get(ChronoField.DAY_OF_MONTH), 30);
        assertEquals(test.get(ChronoField.DAY_OF_WEEK), 1);
        assertEquals(test.get(ChronoField.DAY_OF_YEAR), 182);

        assertEquals(test.get(ChronoField.HOUR_OF_DAY), 12);
        assertEquals(test.get(ChronoField.MINUTE_OF_HOUR), 30);
        assertEquals(test.get(ChronoField.SECOND_OF_MINUTE), 40);
        assertEquals(test.get(ChronoField.NANO_OF_SECOND), 987654321);
        assertEquals(test.get(ChronoField.HOUR_OF_AMPM), 0);
        assertEquals(test.get(ChronoField.AMPM_OF_DAY), 1);

        assertEquals(test.get(ChronoField.OFFSET_SECONDS), 3600);
    }

    @Test(groups={"tck"}, expectedExceptions=DateTimeException.class)
    public void test_get_DateTimeField_long() {
        TEST_DATE_TIME.get(ChronoField.INSTANT_SECONDS);
    }

    @Test(expectedExceptions=DateTimeException.class, groups={"tck"} )
    public void test_get_DateTimeField_invalidField() {
        TEST_DATE_TIME.get(MockFieldNoValue.INSTANCE);
    }

    @Test(expectedExceptions=NullPointerException.class, groups={"tck"} )
    public void test_get_DateTimeField_null() {
        TEST_DATE_TIME.get((DateTimeField) null);
    }

    //-----------------------------------------------------------------------
    // getLong(DateTimeField)
    //-----------------------------------------------------------------------
    @Test(groups={"tck"})
    public void test_getLong_DateTimeField() {
        ZonedDateTime test = ZonedDateTime.of(LocalDateTime.of(2008, 6, 30, 12, 30, 40, 987654321), ZONE_0100);
        assertEquals(test.getLong(ChronoField.YEAR), 2008);
        assertEquals(test.getLong(ChronoField.MONTH_OF_YEAR), 6);
        assertEquals(test.getLong(ChronoField.DAY_OF_MONTH), 30);
        assertEquals(test.getLong(ChronoField.DAY_OF_WEEK), 1);
        assertEquals(test.getLong(ChronoField.DAY_OF_YEAR), 182);

        assertEquals(test.getLong(ChronoField.HOUR_OF_DAY), 12);
        assertEquals(test.getLong(ChronoField.MINUTE_OF_HOUR), 30);
        assertEquals(test.getLong(ChronoField.SECOND_OF_MINUTE), 40);
        assertEquals(test.getLong(ChronoField.NANO_OF_SECOND), 987654321);
        assertEquals(test.getLong(ChronoField.HOUR_OF_AMPM), 0);
        assertEquals(test.getLong(ChronoField.AMPM_OF_DAY), 1);

        assertEquals(test.getLong(ChronoField.OFFSET_SECONDS), 3600);
        assertEquals(test.getLong(ChronoField.INSTANT_SECONDS), test.toEpochSecond());
    }

    @Test(expectedExceptions=DateTimeException.class, groups={"tck"} )
    public void test_getLong_DateTimeField_invalidField() {
        TEST_DATE_TIME.getLong(MockFieldNoValue.INSTANCE);
    }

    @Test(expectedExceptions=NullPointerException.class, groups={"tck"} )
    public void test_getLong_DateTimeField_null() {
        TEST_DATE_TIME.getLong((DateTimeField) null);
<<<<<<< HEAD
=======
    }

    //-----------------------------------------------------------------------
    // query(Query)
    //-----------------------------------------------------------------------
    @Test(groups={"tck"})
    public void test_query_chrono() {
        assertEquals(TEST_DATE_TIME.query(Query.CHRONO), ISOChrono.INSTANCE);
    }

    @Test(groups={"tck"})
    public void test_query_zone() {
        assertEquals(TEST_DATE_TIME.query(Query.ZONE_ID), TEST_DATE_TIME.getZone());
    }

    @Test(expectedExceptions=NullPointerException.class, groups={"tck"})
    public void test_query_null() {
        TEST_DATE_TIME.query(null);
>>>>>>> 19299f7a
    }

    //-----------------------------------------------------------------------
    // query(Query)
    //-----------------------------------------------------------------------
    @Test(groups={"tck"})
    public void test_query_chrono() {
        assertEquals(TEST_DATE_TIME.query(Query.CHRONO), ISOChrono.INSTANCE);
    }

    @Test(groups={"tck"})
    public void test_query_zone() {
        assertEquals(TEST_DATE_TIME.query(Query.ZONE_ID), TEST_DATE_TIME.getZone());
    }

    @Test(expectedExceptions=NullPointerException.class, groups={"tck"})
    public void test_query_null() {
        TEST_DATE_TIME.query(null);
    }

    //-----------------------------------------------------------------------
    // withEarlierOffsetAtOverlap()
    //-----------------------------------------------------------------------
    @Test(groups={"tck"})
    public void test_withEarlierOffsetAtOverlap_notAtOverlap() {
        ZonedDateTime base = ZonedDateTime.ofStrict(TEST_LOCAL_2008_06_30_11_30_59_500, OFFSET_0200, ZONE_PARIS);
        ZonedDateTime test = base.withEarlierOffsetAtOverlap();
        assertEquals(test, base);  // not changed
    }

    @Test(groups={"tck"})
    public void test_withEarlierOffsetAtOverlap_atOverlap() {
        ZonedDateTime base = ZonedDateTime.ofStrict(TEST_PARIS_OVERLAP_2008_10_26_02_30, OFFSET_0100, ZONE_PARIS);
        ZonedDateTime test = base.withEarlierOffsetAtOverlap();
        assertEquals(test.getOffset(), OFFSET_0200);  // offset changed to earlier
        assertEquals(test.getDateTime(), base.getDateTime());  // date-time not changed
    }

    @Test(groups={"tck"})
<<<<<<< HEAD
    public void test_withEarlierOffsetAtOverlap_atOverlap_noChange() {
        ZonedDateTime base = ZonedDateTime.ofStrict(TEST_PARIS_OVERLAP_2008_10_26_02_30, OFFSET_0200, ZONE_PARIS);
        ZonedDateTime test = base.withEarlierOffsetAtOverlap();
=======
    public void test_withEarlierOffsetAtOverlap_notAtOverlap() {
        OffsetDateTime odt = OffsetDateTime.of(TEST_LOCAL_2008_06_30_11_30_59_500, OFFSET_0200);
        ZonedDateTime base = ZonedDateTime.of(odt, ZONE_PARIS);
        ZonedDateTime test = base.withEarlierOffsetAtOverlap();
        assertEquals(test, base);  // not changed
    }

    @Test(groups={"tck"})
    public void test_withEarlierOffsetAtOverlap_atOverlap() {
        OffsetDateTime odt = OffsetDateTime.of(TEST_PARIS_OVERLAP_2008_10_26_02_30, OFFSET_0100);
        ZonedDateTime base = ZonedDateTime.of(odt, ZONE_PARIS);
        ZonedDateTime test = base.withEarlierOffsetAtOverlap();
        assertEquals(test.getOffset(), OFFSET_0200);  // offset changed to earlier
        assertEquals(test.getDateTime(), base.getDateTime());  // date-time not changed
    }

    @Test(groups={"tck"})
    public void test_withEarlierOffsetAtOverlap_atOverlap_noChange() {
        OffsetDateTime odt = OffsetDateTime.of(TEST_PARIS_OVERLAP_2008_10_26_02_30, OFFSET_0200);
        ZonedDateTime base = ZonedDateTime.of(odt, ZONE_PARIS);
        ZonedDateTime test = base.withEarlierOffsetAtOverlap();
>>>>>>> 19299f7a
        assertEquals(test, base);  // not changed
    }

    //-----------------------------------------------------------------------
    // withLaterOffsetAtOverlap()
    //-----------------------------------------------------------------------
    @Test(groups={"tck"})
    public void test_withLaterOffsetAtOverlap_notAtOverlap() {
<<<<<<< HEAD
        ZonedDateTime base = ZonedDateTime.ofStrict(TEST_LOCAL_2008_06_30_11_30_59_500, OFFSET_0200, ZONE_PARIS);
=======
        OffsetDateTime odt = OffsetDateTime.of(TEST_LOCAL_2008_06_30_11_30_59_500, OFFSET_0200);
        ZonedDateTime base = ZonedDateTime.of(odt, ZONE_PARIS);
>>>>>>> 19299f7a
        ZonedDateTime test = base.withLaterOffsetAtOverlap();
        assertEquals(test, base);  // not changed
    }

    @Test(groups={"tck"})
    public void test_withLaterOffsetAtOverlap_atOverlap() {
<<<<<<< HEAD
        ZonedDateTime base = ZonedDateTime.ofStrict(TEST_PARIS_OVERLAP_2008_10_26_02_30, OFFSET_0200, ZONE_PARIS);
=======
        OffsetDateTime odt = OffsetDateTime.of(TEST_PARIS_OVERLAP_2008_10_26_02_30, OFFSET_0200);
        ZonedDateTime base = ZonedDateTime.of(odt, ZONE_PARIS);
>>>>>>> 19299f7a
        ZonedDateTime test = base.withLaterOffsetAtOverlap();
        assertEquals(test.getOffset(), OFFSET_0100);  // offset changed to later
        assertEquals(test.getDateTime(), base.getDateTime());  // date-time not changed
    }

    @Test(groups={"tck"})
    public void test_withLaterOffsetAtOverlap_atOverlap_noChange() {
<<<<<<< HEAD
        ZonedDateTime base = ZonedDateTime.ofStrict(TEST_PARIS_OVERLAP_2008_10_26_02_30, OFFSET_0100, ZONE_PARIS);
=======
        OffsetDateTime odt = OffsetDateTime.of(TEST_PARIS_OVERLAP_2008_10_26_02_30, OFFSET_0100);
        ZonedDateTime base = ZonedDateTime.of(odt, ZONE_PARIS);
>>>>>>> 19299f7a
        ZonedDateTime test = base.withLaterOffsetAtOverlap();
        assertEquals(test, base);  // not changed
    }

    //-----------------------------------------------------------------------
    // withZoneSameLocal(ZoneId)
    //-----------------------------------------------------------------------
    @Test(groups={"tck"})
    public void test_withZoneSameLocal() {
        LocalDateTime ldt = LocalDateTime.of(2008, 6, 30, 23, 30, 59, 0);
        ZonedDateTime base = ZonedDateTime.of(ldt, ZONE_0100);
        ZonedDateTime test = base.withZoneSameLocal(ZONE_0200);
        assertEquals(test.getDateTime(), base.getDateTime());
    }

    @Test(groups={"implementation"})
    public void test_withZoneSameLocal_noChange() {
        LocalDateTime ldt = LocalDateTime.of(2008, 6, 30, 23, 30, 59, 0);
        ZonedDateTime base = ZonedDateTime.of(ldt, ZONE_0100);
        ZonedDateTime test = base.withZoneSameLocal(ZONE_0100);
        assertEquals(test, base);
    }

    @Test(groups={"tck"})
    public void test_withZoneSameLocal_retainOffset1() {
        LocalDateTime ldt = LocalDateTime.of(2008, 11, 2, 1, 30, 59, 0);  // overlap
        ZonedDateTime base = ZonedDateTime.of(ldt, ZoneId.of("UTC-04:00") );
        ZonedDateTime test = base.withZoneSameLocal(ZoneId.of("America/New_York"));
        assertEquals(base.getOffset(), ZoneOffset.ofHours(-4));
        assertEquals(test.getOffset(), ZoneOffset.ofHours(-4));
    }

    @Test(groups={"tck"})
    public void test_withZoneSameLocal_retainOffset2() {
        LocalDateTime ldt = LocalDateTime.of(2008, 11, 2, 1, 30, 59, 0);  // overlap
        ZonedDateTime base = ZonedDateTime.of(ldt, ZoneId.of("UTC-05:00") );
        ZonedDateTime test = base.withZoneSameLocal(ZoneId.of("America/New_York"));
        assertEquals(base.getOffset(), ZoneOffset.ofHours(-5));
        assertEquals(test.getOffset(), ZoneOffset.ofHours(-5));
    }

    @Test(expectedExceptions=NullPointerException.class, groups={"tck"})
    public void test_withZoneSameLocal_null() {
        LocalDateTime ldt = LocalDateTime.of(2008, 6, 30, 23, 30, 59, 0);
        ZonedDateTime base = ZonedDateTime.of(ldt, ZONE_0100);
        base.withZoneSameLocal(null);
    }

    //-----------------------------------------------------------------------
    // withZoneSameInstant()
    //-----------------------------------------------------------------------
    @Test(groups={"tck"})
    public void test_withZoneSameInstant() {
        LocalDateTime ldt = LocalDateTime.of(2008, 6, 30, 23, 30, 59, 0);
        ZonedDateTime base = ZonedDateTime.of(ldt, ZONE_0100);
        ZonedDateTime test = base.withZoneSameInstant(ZONE_0200);
        ZonedDateTime expected = ZonedDateTime.of(ldt.plusHours(1), ZONE_0200);
        assertEquals(test, expected);
    }

    @Test(groups={"tck"})
    public void test_withZoneSameInstant_noChange() {
        LocalDateTime ldt = LocalDateTime.of(2008, 6, 30, 23, 30, 59, 0);
        ZonedDateTime base = ZonedDateTime.of(ldt, ZONE_0100);
        ZonedDateTime test = base.withZoneSameInstant(ZONE_0100);
        assertEquals(test, base);
    }

    @Test(expectedExceptions=NullPointerException.class, groups={"tck"})
    public void test_withZoneSameInstant_null() {
        LocalDateTime ldt = LocalDateTime.of(2008, 6, 30, 23, 30, 59, 0);
        ZonedDateTime base = ZonedDateTime.of(ldt, ZONE_0100);
        base.withZoneSameInstant(null);
    }

    //-----------------------------------------------------------------------
    // with(WithAdjuster)
    //-----------------------------------------------------------------------
    @Test(groups={"tck"})
    public void test_with_WithAdjuster_LocalDateTime_sameOffset() {
        ZonedDateTime base = ZonedDateTime.of(TEST_LOCAL_2008_06_30_11_30_59_500, ZONE_PARIS);
        ZonedDateTime test = base.with(LocalDateTime.of(2012, 7, 15, 14, 30));
        check(test, 2012, 7, 15, 14, 30, 0, 0, OFFSET_0200, ZONE_PARIS);
    }

    @Test(groups={"tck"})
    public void test_with_WithAdjuster_LocalDateTime_adjustedOffset() {
        ZonedDateTime base = ZonedDateTime.of(TEST_LOCAL_2008_06_30_11_30_59_500, ZONE_PARIS);
        ZonedDateTime test = base.with(LocalDateTime.of(2012, 1, 15, 14, 30));
        check(test, 2012, 1, 15, 14, 30, 0, 0, OFFSET_0100, ZONE_PARIS);
    }

    @Test(groups={"tck"})
    public void test_with_WithAdjuster_LocalDate() {
        ZonedDateTime base = ZonedDateTime.of(TEST_LOCAL_2008_06_30_11_30_59_500, ZONE_PARIS);
        ZonedDateTime test = base.with(LocalDate.of(2012, 7, 28));
        check(test, 2012, 7, 28, 11, 30, 59, 500, OFFSET_0200, ZONE_PARIS);
    }

    @Test(groups={"tck"})
    public void test_with_WithAdjuster_LocalTime() {
<<<<<<< HEAD
        ZonedDateTime base = ZonedDateTime.of(TEST_PARIS_OVERLAP_2008_10_26_02_30, ZONE_PARIS);
=======
        OffsetDateTime odt = OffsetDateTime.of(TEST_PARIS_OVERLAP_2008_10_26_02_30, OFFSET_0200);
        ZonedDateTime base = ZonedDateTime.of(odt, ZONE_PARIS);
>>>>>>> 19299f7a
        ZonedDateTime test = base.with(LocalTime.of(2, 29));
        check(test, 2008, 10, 26, 2, 29, 0, 0, OFFSET_0200, ZONE_PARIS);
    }

    @Test(groups={"tck"})
    public void test_with_WithAdjuster_Year() {
        LocalDateTime ldt = LocalDateTime.of(2008, 6, 30, 23, 30, 59, 0);
        ZonedDateTime base = ZonedDateTime.of(ldt, ZONE_0100);
        ZonedDateTime test = base.with(Year.of(2007));
        assertEquals(test, ZonedDateTime.of(ldt.withYear(2007), ZONE_0100));
    }

    @Test(groups={"tck"})
    public void test_with_WithAdjuster_Month_adjustedDayOfMonth() {
        ZonedDateTime base = ZonedDateTime.of(LocalDateTime.of(2012, 7, 31, 0, 0), ZONE_PARIS);
        ZonedDateTime test = base.with(Month.JUNE);
        check(test, 2012, 6, 30, 0, 0, 0, 0, OFFSET_0200, ZONE_PARIS);
    }

    @Test(groups={"tck"})
    public void test_with_WithAdjuster_Offset_same() {
        ZonedDateTime base = ZonedDateTime.of(LocalDateTime.of(2012, 7, 31, 0, 0), ZONE_PARIS);
        ZonedDateTime test = base.with(ZoneOffset.ofHours(2));
        check(test, 2012, 7, 31, 0, 0, 0, 0, OFFSET_0200, ZONE_PARIS);
    }

<<<<<<< HEAD
    @Test(groups={"tck"})
    public void test_with_WithAdjuster_Offset_timeAdjust() {
        ZonedDateTime base = ZonedDateTime.of(LocalDateTime.of(2012, 7, 31, 0, 0), ZONE_PARIS);
        ZonedDateTime test = base.with(ZoneOffset.ofHours(1));
        check(test, 2012, 7, 31, 1, 0, 0, 0, OFFSET_0200, ZONE_PARIS);  // time adjusted
    }
=======
//    @Test(groups={"tck"})
//    public void test_with_WithAdjuster_Offset_timeAdjust() {
//        ZonedDateTime base = ZonedDateTime.of(LocalDateTime.of(2012, 7, 31, 0, 0), ZONE_PARIS);
//        ZonedDateTime test = base.with(ZoneOffset.ofHours(1));
//        check(test, 2012, 7, 31, 1, 0, 0, 0, OFFSET_0200, ZONE_PARIS);  // time adjusted
//    }
>>>>>>> 19299f7a

    @Test(groups={"tck"})
    public void test_with_WithAdjuster_LocalDate_retainOffset1() {
        ZoneId newYork = ZoneId.of("America/New_York");
        LocalDateTime ldt = LocalDateTime.of(2008, 11, 1, 1, 30);
        ZonedDateTime base = ZonedDateTime.of(ldt, newYork);
        assertEquals(base.getOffset(), ZoneOffset.ofHours(-4));
        ZonedDateTime test = base.with(LocalDate.of(2008, 11, 2));
        assertEquals(test.getOffset(), ZoneOffset.ofHours(-4));
    }

    @Test(groups={"tck"})
    public void test_with_WithAdjuster_LocalDate_retainOffset2() {
        ZoneId newYork = ZoneId.of("America/New_York");
        LocalDateTime ldt = LocalDateTime.of(2008, 11, 3, 1, 30);
        ZonedDateTime base = ZonedDateTime.of(ldt, newYork);
        assertEquals(base.getOffset(), ZoneOffset.ofHours(-5));
        ZonedDateTime test = base.with(LocalDate.of(2008, 11, 2));
        assertEquals(test.getOffset(), ZoneOffset.ofHours(-5));
    }

    @Test(expectedExceptions=NullPointerException.class, groups={"tck"})
    public void test_with_WithAdjuster_null() {
<<<<<<< HEAD
        LocalDateTime ldt = LocalDateTime.of(2008, 6, 30, 23, 30, 59, 0);
        ZonedDateTime base = ZonedDateTime.of(ldt, ZONE_0100);
=======
        ZonedDateTime base = ZonedDateTime.of(TEST_LOCAL_2008_06_30_11_30_59_500, ZONE_0100);
>>>>>>> 19299f7a
        base.with((WithAdjuster) null);
    }

    //-----------------------------------------------------------------------
    // withYear()
    //-----------------------------------------------------------------------
    @Test(groups={"tck"})
<<<<<<< HEAD
    public void test_withYear_normal() {
        LocalDateTime ldt = LocalDateTime.of(2008, 6, 30, 23, 30, 59, 0);
        ZonedDateTime base = ZonedDateTime.of(ldt, ZONE_0100);
        ZonedDateTime test = base.withYear(2007);
        assertEquals(test, ZonedDateTime.of(ldt.withYear(2007), ZONE_0100));
    }

    @Test(groups={"tck"})
    public void test_withYear_noChange() {
        LocalDateTime ldt = LocalDateTime.of(2008, 6, 30, 23, 30, 59, 0);
        ZonedDateTime base = ZonedDateTime.of(ldt, ZONE_0100);
=======
    public void test_with_DateAdjuster_resolver() {
        ZonedDateTime base = ZonedDateTime.of(TEST_LOCAL_2008_06_30_11_30_59_500, ZONE_0100);
        ZonedDateTime test = base.with(Year.of(2007), ZoneResolvers.retainOffset());
        assertEquals(test, ZonedDateTime.of(TEST_LOCAL_2008_06_30_11_30_59_500.withYear(2007), ZONE_0100));
    }

    @Test(expectedExceptions=NullPointerException.class, groups={"tck"})
    public void test_with_DateAdjuster_resolver_nullAdjuster() {
        ZonedDateTime base = ZonedDateTime.of(TEST_LOCAL_2008_06_30_11_30_59_500, ZONE_0100);
        base.with((WithAdjuster) null, ZoneResolvers.retainOffset());
    }

    @Test(expectedExceptions=NullPointerException.class, groups={"tck"})
    public void test_with_DateAdjuster_resolver_nullResolver() {
        ZonedDateTime base = ZonedDateTime.of(TEST_LOCAL_2008_06_30_11_30_59_500, ZONE_0100);
        base.with(TEST_LOCAL_2008_06_30_11_30_59_500.getDate(), null);
    }

    //-----------------------------------------------------------------------
    // withYear()
    //-----------------------------------------------------------------------
    @Test(groups={"tck"})
    public void test_withYear_normal() {
        ZonedDateTime base = ZonedDateTime.of(TEST_LOCAL_2008_06_30_11_30_59_500, ZONE_0100);
        ZonedDateTime test = base.withYear(2007);
        assertEquals(test, ZonedDateTime.of(TEST_LOCAL_2008_06_30_11_30_59_500.withYear(2007), ZONE_0100));
    }

    @Test(groups={"tck"})
    public void test_withYear_noChange() {
        ZonedDateTime base = ZonedDateTime.of(TEST_LOCAL_2008_06_30_11_30_59_500, ZONE_0100);
>>>>>>> 19299f7a
        ZonedDateTime test = base.withYear(2008);
        assertEquals(test, base);
    }

    //-----------------------------------------------------------------------
    // with(Month)
    //-----------------------------------------------------------------------
    @Test(groups={"tck"})
    public void test_withMonth_Month_normal() {
        ZonedDateTime base = ZonedDateTime.of(TEST_LOCAL_2008_06_30_11_30_59_500, ZONE_0100);
        ZonedDateTime test = base.with(JANUARY);
        assertEquals(test, ZonedDateTime.of(TEST_LOCAL_2008_06_30_11_30_59_500.withMonth(1), ZONE_0100));
    }

    @Test(expectedExceptions = NullPointerException.class, groups={"tck"})
    public void test_withMonth_Month_null() {
        ZonedDateTime base = ZonedDateTime.of(TEST_LOCAL_2008_06_30_11_30_59_500, ZONE_0100);
        base.with((Month) null);
    }

    //-----------------------------------------------------------------------
    // withMonth()
    //-----------------------------------------------------------------------
    @Test(groups={"tck"})
    public void test_withMonth_normal() {
        ZonedDateTime base = ZonedDateTime.of(TEST_LOCAL_2008_06_30_11_30_59_500, ZONE_0100);
        ZonedDateTime test = base.withMonth(1);
        assertEquals(test, ZonedDateTime.of(TEST_LOCAL_2008_06_30_11_30_59_500.withMonth(1), ZONE_0100));
    }

    @Test(groups={"tck"})
    public void test_withMonth_noChange() {
        ZonedDateTime base = ZonedDateTime.of(TEST_LOCAL_2008_06_30_11_30_59_500, ZONE_0100);
        ZonedDateTime test = base.withMonth(6);
        assertEquals(test, base);
    }

    @Test(expectedExceptions=DateTimeException.class, groups={"tck"})
    public void test_withMonth_tooBig() {
        TEST_DATE_TIME.withMonth(13);
    }

    @Test(expectedExceptions=DateTimeException.class, groups={"tck"})
    public void test_withMonth_tooSmall() {
        TEST_DATE_TIME.withMonth(0);
    }

    @Test(groups={"tck"})
    public void test_withMonth_noChange() {
        LocalDateTime ldt = LocalDateTime.of(2008, 6, 30, 23, 30, 59, 0);
        ZonedDateTime base = ZonedDateTime.of(ldt, ZONE_0100);
        ZonedDateTime test = base.withMonth(6);
        assertEquals(test, base);
    }

    @Test(expectedExceptions=DateTimeException.class, groups={"tck"})
    public void test_withMonth_tooBig() {
        TEST_DATE_TIME.withMonth(13);
    }

    @Test(expectedExceptions=DateTimeException.class, groups={"tck"})
    public void test_withMonth_tooSmall() {
        TEST_DATE_TIME.withMonth(0);
    }

    //-----------------------------------------------------------------------
    // withDayOfMonth()
    //-----------------------------------------------------------------------
    @Test(groups={"tck"})
    public void test_withDayOfMonth_normal() {
        ZonedDateTime base = ZonedDateTime.of(TEST_LOCAL_2008_06_30_11_30_59_500, ZONE_0100);
        ZonedDateTime test = base.withDayOfMonth(15);
        assertEquals(test, ZonedDateTime.of(TEST_LOCAL_2008_06_30_11_30_59_500.withDayOfMonth(15), ZONE_0100));
    }

    @Test(groups={"tck"})
    public void test_withDayOfMonth_noChange() {
        ZonedDateTime base = ZonedDateTime.of(TEST_LOCAL_2008_06_30_11_30_59_500, ZONE_0100);
        ZonedDateTime test = base.withDayOfMonth(30);
        assertEquals(test, base);
    }

    @Test(expectedExceptions=DateTimeException.class, groups={"tck"})
    public void test_withDayOfMonth_tooBig() {
        LocalDateTime.of(2007, 7, 2, 11, 30).atZone(ZONE_PARIS).withDayOfMonth(32);
    }

    @Test(expectedExceptions=DateTimeException.class, groups={"tck"})
    public void test_withDayOfMonth_tooSmall() {
        TEST_DATE_TIME.withDayOfMonth(0);
    }

    @Test(expectedExceptions=DateTimeException.class, groups={"tck"})
    public void test_withDayOfMonth_invalid31() {
        LocalDateTime.of(2007, 6, 2, 11, 30).atZone(ZONE_PARIS).withDayOfMonth(31);
    }

    @Test(groups={"tck"})
    public void test_withDayOfMonth_noChange() {
        LocalDateTime ldt = LocalDateTime.of(2008, 6, 30, 23, 30, 59, 0);
        ZonedDateTime base = ZonedDateTime.of(ldt, ZONE_0100);
        ZonedDateTime test = base.withDayOfMonth(30);
        assertEquals(test, base);
    }

    @Test(expectedExceptions=DateTimeException.class, groups={"tck"})
    public void test_withDayOfMonth_tooBig() {
        LocalDateTime.of(2007, 7, 2, 11, 30).atZone(ZONE_PARIS).withDayOfMonth(32);
    }

    @Test(expectedExceptions=DateTimeException.class, groups={"tck"})
    public void test_withDayOfMonth_tooSmall() {
        TEST_DATE_TIME.withDayOfMonth(0);
    }

    @Test(expectedExceptions=DateTimeException.class, groups={"tck"})
    public void test_withDayOfMonth_invalid31() {
        LocalDateTime.of(2007, 6, 2, 11, 30).atZone(ZONE_PARIS).withDayOfMonth(31);
    }

    //-----------------------------------------------------------------------
    // withDayOfYear()
    //-----------------------------------------------------------------------
    @Test(groups={"tck"})
    public void test_withDayOfYear_normal() {
        ZonedDateTime base = ZonedDateTime.of(TEST_LOCAL_2008_06_30_11_30_59_500, ZONE_0100);
        ZonedDateTime test = base.withDayOfYear(33);
        assertEquals(test, ZonedDateTime.of(TEST_LOCAL_2008_06_30_11_30_59_500.withDayOfYear(33), ZONE_0100));
    }

    @Test(groups={"tck"})
    public void test_withDayOfYear_noChange() {
        LocalDateTime ldt = LocalDateTime.of(2008, 2, 5, 23, 30, 59, 0);
        ZonedDateTime base = ZonedDateTime.of(ldt, ZONE_0100);
        ZonedDateTime test = base.withDayOfYear(36);
        assertEquals(test, base);
    }

    @Test(expectedExceptions=DateTimeException.class, groups={"tck"})
    public void test_withDayOfYear_tooBig() {
        TEST_DATE_TIME.withDayOfYear(367);
    }

    @Test(expectedExceptions=DateTimeException.class, groups={"tck"})
    public void test_withDayOfYear_tooSmall() {
        TEST_DATE_TIME.withDayOfYear(0);
    }

    @Test(expectedExceptions=DateTimeException.class, groups={"tck"})
    public void test_withDayOfYear_invalid366() {
        LocalDateTime.of(2007, 2, 2, 11, 30).atZone(ZONE_PARIS).withDayOfYear(366);
    }

    @Test(groups={"tck"})
    public void test_withDayOfYear_noChange() {
        LocalDateTime ldt = LocalDateTime.of(2008, 2, 5, 23, 30, 59, 0);
        ZonedDateTime base = ZonedDateTime.of(ldt, ZONE_0100);
        ZonedDateTime test = base.withDayOfYear(36);
        assertEquals(test, base);
    }

    @Test(expectedExceptions=DateTimeException.class, groups={"tck"})
    public void test_withDayOfYear_tooBig() {
        TEST_DATE_TIME.withDayOfYear(367);
    }

    @Test(expectedExceptions=DateTimeException.class, groups={"tck"})
    public void test_withDayOfYear_tooSmall() {
        TEST_DATE_TIME.withDayOfYear(0);
    }

    @Test(expectedExceptions=DateTimeException.class, groups={"tck"})
    public void test_withDayOfYear_invalid366() {
        LocalDateTime.of(2007, 2, 2, 11, 30).atZone(ZONE_PARIS).withDayOfYear(366);
    }

    //-----------------------------------------------------------------------
    // withDate()
    //-----------------------------------------------------------------------
    @Test(groups={"tck"})
    public void test_withDate() {
        ZonedDateTime base = ZonedDateTime.of(TEST_LOCAL_2008_06_30_11_30_59_500, ZONE_0100);
        ZonedDateTime test = base.withDate(2007, 1, 1);
        ZonedDateTime expected = ZonedDateTime.of(TEST_LOCAL_2008_06_30_11_30_59_500.withDate(2007, 1, 1), ZONE_0100);
        assertEquals(test, expected);
    }

    @Test(groups={"tck"})
    public void test_withDate_noChange() {
<<<<<<< HEAD
        LocalDateTime ldt = LocalDateTime.of(2008, 6, 30, 23, 30, 59, 0);
        ZonedDateTime base = ZonedDateTime.of(ldt, ZONE_0100);
=======
        ZonedDateTime base = ZonedDateTime.of(TEST_LOCAL_2008_06_30_11_30_59_500, ZONE_0100);
>>>>>>> 19299f7a
        ZonedDateTime test = base.withDate(2008, 6, 30);
        assertEquals(test, base);
    }

    //-----------------------------------------------------------------------
    // withHour()
    //-----------------------------------------------------------------------
    @Test(groups={"tck"})
    public void test_withHour_normal() {
        ZonedDateTime base = ZonedDateTime.of(TEST_LOCAL_2008_06_30_11_30_59_500, ZONE_0100);
        ZonedDateTime test = base.withHour(15);
        assertEquals(test, ZonedDateTime.of(TEST_LOCAL_2008_06_30_11_30_59_500.withHour(15), ZONE_0100));
    }

    @Test(groups={"tck"})
    public void test_withHour_noChange() {
        ZonedDateTime base = ZonedDateTime.of(TEST_LOCAL_2008_06_30_11_30_59_500, ZONE_0100);
        ZonedDateTime test = base.withHour(11);
        assertEquals(test, base);
    }

    //-----------------------------------------------------------------------
    // withMinute()
    //-----------------------------------------------------------------------
    @Test(groups={"tck"})
    public void test_withMinute_normal() {
        ZonedDateTime base = ZonedDateTime.of(TEST_LOCAL_2008_06_30_11_30_59_500, ZONE_0100);
        ZonedDateTime test = base.withMinute(15);
        assertEquals(test, ZonedDateTime.of(TEST_LOCAL_2008_06_30_11_30_59_500.withMinute(15), ZONE_0100));
    }

    @Test(groups={"tck"})
    public void test_withMinute_noChange() {
        ZonedDateTime base = ZonedDateTime.of(TEST_LOCAL_2008_06_30_11_30_59_500, ZONE_0100);
        ZonedDateTime test = base.withMinute(30);
        assertEquals(test, base);
    }

    //-----------------------------------------------------------------------
    // withSecond()
    //-----------------------------------------------------------------------
    @Test(groups={"tck"})
    public void test_withSecond_normal() {
        ZonedDateTime base = ZonedDateTime.of(TEST_LOCAL_2008_06_30_11_30_59_500, ZONE_0100);
        ZonedDateTime test = base.withSecond(12);
        assertEquals(test, ZonedDateTime.of(TEST_LOCAL_2008_06_30_11_30_59_500.withSecond(12), ZONE_0100));
    }

    @Test(groups={"tck"})
    public void test_withSecond_noChange() {
        ZonedDateTime base = ZonedDateTime.of(TEST_LOCAL_2008_06_30_11_30_59_500, ZONE_0100);
        ZonedDateTime test = base.withSecond(59);
        assertEquals(test, base);
    }

    //-----------------------------------------------------------------------
    // withNano()
    //-----------------------------------------------------------------------
    @Test(groups={"tck"})
    public void test_withNanoOfSecond_normal() {
        ZonedDateTime base = ZonedDateTime.of(TEST_LOCAL_2008_06_30_11_30_59_500, ZONE_0100);
        ZonedDateTime test = base.withNano(15);
        assertEquals(test, ZonedDateTime.of(TEST_LOCAL_2008_06_30_11_30_59_500.withNano(15), ZONE_0100));
    }

    @Test(groups={"tck"})
    public void test_withNanoOfSecond_noChange() {
        ZonedDateTime base = ZonedDateTime.of(TEST_LOCAL_2008_06_30_11_30_59_500, ZONE_0100);
        ZonedDateTime test = base.withNano(500);
        assertEquals(test, base);
    }

    //-----------------------------------------------------------------------
    // withTime()
    //-----------------------------------------------------------------------
    @Test(groups={"tck"})
    public void test_withTime_HM() {
        LocalDateTime ldt = LocalDateTime.of(2008, 6, 30, 23, 30, 0, 0);
        ZonedDateTime base = ZonedDateTime.of(ldt, ZONE_0100);
        ZonedDateTime test = base.withTime(12, 10);
        ZonedDateTime expected = ZonedDateTime.of(ldt.withTime(12, 10), ZONE_0100);
        assertEquals(test, expected);
    }

    @Test(groups={"tck"})
    public void test_withTime_HM_noChange() {
        LocalDateTime ldt = LocalDateTime.of(2008, 6, 30, 23, 30, 0, 0);
        ZonedDateTime base = ZonedDateTime.of(ldt, ZONE_0100);
        ZonedDateTime test = base.withTime(23, 30);
        assertEquals(test, base);
    }

    //-----------------------------------------------------------------------
    @Test(groups={"tck"})
    public void test_withTime_HMS() {
        LocalDateTime ldt = LocalDateTime.of(2008, 6, 30, 23, 30, 59, 0);
        ZonedDateTime base = ZonedDateTime.of(ldt, ZONE_0100);
        ZonedDateTime test = base.withTime(12, 10, 9);
        ZonedDateTime expected = ZonedDateTime.of(ldt.withTime(12, 10, 9), ZONE_0100);
        assertEquals(test, expected);
    }

    @Test(groups={"tck"})
    public void test_withTime_HMS_noChange() {
        LocalDateTime ldt = LocalDateTime.of(2008, 6, 30, 23, 30, 59, 0);
        ZonedDateTime base = ZonedDateTime.of(ldt, ZONE_0100);
        ZonedDateTime test = base.withTime(23, 30, 59);
        assertEquals(test, base);
    }

    //-----------------------------------------------------------------------
    @Test(groups={"tck"})
    public void test_withTime_HMSN() {
        LocalDateTime ldt = LocalDateTime.of(2008, 6, 30, 23, 30, 59, 0);
        ZonedDateTime base = ZonedDateTime.of(ldt, ZONE_0100);
        ZonedDateTime test = base.withTime(12, 10, 9, 8);
        ZonedDateTime expected = ZonedDateTime.of(ldt.withTime(12, 10, 9, 8), ZONE_0100);
        assertEquals(test, expected);
    }

    @Test(groups={"tck"})
    public void test_withTime_HMSN_noChange() {
        LocalDateTime ldt = LocalDateTime.of(2008, 6, 30, 23, 30, 59, 50);
        ZonedDateTime base = ZonedDateTime.of(ldt, ZONE_0100);
        ZonedDateTime test = base.withTime(23, 30, 59, 50);
        assertEquals(test, base);
    }

    //-----------------------------------------------------------------------
    // plus(adjuster)
    //-----------------------------------------------------------------------
    @Test(groups={"tck"})
    public void test_plus_adjuster() {
        MockSimplePeriod period = MockSimplePeriod.of(7, ChronoUnit.MONTHS);
        ZonedDateTime t = ZonedDateTime.of(LocalDateTime.of(2008, 6, 1, 12, 30, 59, 500), ZONE_0100);
        ZonedDateTime expected = ZonedDateTime.of(LocalDateTime.of(2009, 1, 1, 12, 30, 59, 500), ZONE_0100);
        assertEquals(t.plus(period), expected);
    }

    @Test(groups={"tck"})
    public void test_plus_adjuster_Duration() {
        Duration duration = Duration.ofSeconds(4L * 60 * 60 + 5L * 60 + 6L);
        ZonedDateTime t = ZonedDateTime.of(LocalDateTime.of(2008, 6, 1, 12, 30, 59, 500), ZONE_0100);
        ZonedDateTime expected = ZonedDateTime.of(LocalDateTime.of(2008, 6, 1, 16, 36, 5, 500), ZONE_0100);
        assertEquals(t.plus(duration), expected);
    }

    @Test(groups={"tck"})
    public void test_plus_adjuster_Period_zero() {
        ZonedDateTime t = TEST_DATE_TIME.plus(MockSimplePeriod.ZERO_DAYS);
        assertEquals(t, TEST_DATE_TIME);
    }

    @Test(groups={"tck"})
    public void test_plus_adjuster_Duration_zero() {
        ZonedDateTime t = TEST_DATE_TIME.plus(Duration.ZERO);
        assertEquals(t, TEST_DATE_TIME);
    }

    @Test(expectedExceptions=NullPointerException.class, groups={"tck"})
    public void test_plus_adjuster_null() {
        TEST_DATE_TIME.plus((PlusAdjuster) null);
    }

    //-----------------------------------------------------------------------
    // plusYears()
    //-----------------------------------------------------------------------
    @Test(groups={"tck"})
    public void test_plusYears() {
        LocalDateTime ldt = LocalDateTime.of(2008, 6, 30, 23, 30, 59, 0);
        ZonedDateTime base = ZonedDateTime.of(ldt, ZONE_0100);
        ZonedDateTime test = base.plusYears(1);
        assertEquals(test, ZonedDateTime.of(ldt.plusYears(1), ZONE_0100));
    }

    @Test(groups={"tck"})
    public void test_plusYears_zero() {
        LocalDateTime ldt = LocalDateTime.of(2008, 6, 30, 23, 30, 59, 0);
        ZonedDateTime base = ZonedDateTime.of(ldt, ZONE_0100);
        ZonedDateTime test = base.plusYears(0);
        assertEquals(test, base);
    }

    //-----------------------------------------------------------------------
    // plusMonths()
    //-----------------------------------------------------------------------
    @Test(groups={"tck"})
    public void test_plusMonths() {
        LocalDateTime ldt = LocalDateTime.of(2008, 6, 30, 23, 30, 59, 0);
        ZonedDateTime base = ZonedDateTime.of(ldt, ZONE_0100);
        ZonedDateTime test = base.plusMonths(1);
        assertEquals(test, ZonedDateTime.of(ldt.plusMonths(1), ZONE_0100));
    }

    @Test(groups={"tck"})
    public void test_plusMonths_zero() {
        LocalDateTime ldt = LocalDateTime.of(2008, 6, 30, 23, 30, 59, 0);
        ZonedDateTime base = ZonedDateTime.of(ldt, ZONE_0100);
        ZonedDateTime test = base.plusMonths(0);
        assertEquals(test, base);
    }

    //-----------------------------------------------------------------------
    // plusWeeks()
    //-----------------------------------------------------------------------
    @Test(groups={"tck"})
    public void test_plusWeeks() {
        LocalDateTime ldt = LocalDateTime.of(2008, 6, 30, 23, 30, 59, 0);
        ZonedDateTime base = ZonedDateTime.of(ldt, ZONE_0100);
        ZonedDateTime test = base.plusWeeks(1);
        assertEquals(test, ZonedDateTime.of(ldt.plusWeeks(1), ZONE_0100));
    }

    @Test(groups={"tck"})
    public void test_plusWeeks_zero() {
        LocalDateTime ldt = LocalDateTime.of(2008, 6, 30, 23, 30, 59, 0);
        ZonedDateTime base = ZonedDateTime.of(ldt, ZONE_0100);
        ZonedDateTime test = base.plusWeeks(0);
        assertEquals(test, base);
    }

    //-----------------------------------------------------------------------
    // plusDays()
    //-----------------------------------------------------------------------
    @Test(groups={"tck"})
    public void test_plusDays() {
        LocalDateTime ldt = LocalDateTime.of(2008, 6, 30, 23, 30, 59, 0);
        ZonedDateTime base = ZonedDateTime.of(ldt, ZONE_0100);
        ZonedDateTime test = base.plusDays(1);
        assertEquals(test, ZonedDateTime.of(ldt.plusDays(1), ZONE_0100));
    }

    @Test(groups={"tck"})
    public void test_plusDays_zero() {
        LocalDateTime ldt = LocalDateTime.of(2008, 6, 30, 23, 30, 59, 0);
        ZonedDateTime base = ZonedDateTime.of(ldt, ZONE_0100);
        ZonedDateTime test = base.plusDays(0);
        assertEquals(test, base);
    }

    //-----------------------------------------------------------------------
    // plusHours()
    //-----------------------------------------------------------------------
    @Test(groups={"tck"})
    public void test_plusHours() {
        LocalDateTime ldt = LocalDateTime.of(2008, 6, 30, 23, 30, 59, 0);
        ZonedDateTime base = ZonedDateTime.of(ldt, ZONE_0100);
        ZonedDateTime test = base.plusHours(13);
        assertEquals(test, ZonedDateTime.of(ldt.plusHours(13), ZONE_0100));
    }

    @Test(groups={"tck"})
    public void test_plusHours_zero() {
        LocalDateTime ldt = LocalDateTime.of(2008, 6, 30, 23, 30, 59, 0);
        ZonedDateTime base = ZonedDateTime.of(ldt, ZONE_0100);
        ZonedDateTime test = base.plusHours(0);
        assertEquals(test, base);
    }

    //-----------------------------------------------------------------------
    // plusMinutes()
    //-----------------------------------------------------------------------
    @Test(groups={"tck"})
    public void test_plusMinutes() {
        LocalDateTime ldt = LocalDateTime.of(2008, 6, 30, 23, 30, 59, 0);
        ZonedDateTime base = ZonedDateTime.of(ldt, ZONE_0100);
        ZonedDateTime test = base.plusMinutes(30);
        assertEquals(test, ZonedDateTime.of(ldt.plusMinutes(30), ZONE_0100));
    }

    @Test(groups={"tck"})
    public void test_plusMinutes_zero() {
        LocalDateTime ldt = LocalDateTime.of(2008, 6, 30, 23, 30, 59, 0);
        ZonedDateTime base = ZonedDateTime.of(ldt, ZONE_0100);
        ZonedDateTime test = base.plusMinutes(0);
        assertEquals(test, base);
    }

    //-----------------------------------------------------------------------
    // plusSeconds()
    //-----------------------------------------------------------------------
    @Test(groups={"tck"})
    public void test_plusSeconds() {
        LocalDateTime ldt = LocalDateTime.of(2008, 6, 30, 23, 30, 59, 0);
        ZonedDateTime base = ZonedDateTime.of(ldt, ZONE_0100);
        ZonedDateTime test = base.plusSeconds(1);
        assertEquals(test, ZonedDateTime.of(ldt.plusSeconds(1), ZONE_0100));
    }

    @Test(groups={"tck"})
    public void test_plusSeconds_zero() {
        LocalDateTime ldt = LocalDateTime.of(2008, 6, 30, 23, 30, 59, 0);
        ZonedDateTime base = ZonedDateTime.of(ldt, ZONE_0100);
        ZonedDateTime test = base.plusSeconds(0);
        assertEquals(test, base);
    }

    //-----------------------------------------------------------------------
    // plusNanos()
    //-----------------------------------------------------------------------
    @Test(groups={"tck"})
    public void test_plusNanos() {
        LocalDateTime ldt = LocalDateTime.of(2008, 6, 30, 23, 30, 59, 0);
        ZonedDateTime base = ZonedDateTime.of(ldt, ZONE_0100);
        ZonedDateTime test = base.plusNanos(1);
        assertEquals(test, ZonedDateTime.of(ldt.plusNanos(1), ZONE_0100));
    }

    @Test(groups={"tck"})
    public void test_plusNanos_zero() {
        LocalDateTime ldt = LocalDateTime.of(2008, 6, 30, 23, 30, 59, 0);
        ZonedDateTime base = ZonedDateTime.of(ldt, ZONE_0100);
        ZonedDateTime test = base.plusNanos(0);
        assertEquals(test, base);
    }

    //-----------------------------------------------------------------------
    // plusDuration(int,int,int,long)
    //-----------------------------------------------------------------------
    @Test(groups={"tck"})
    public void test_plusDuration_intintintlong() {
        ZonedDateTime t = ZonedDateTime.of(LocalDateTime.of(2008, 6, 1, 12, 30, 59, 500), ZONE_0100);
        ZonedDateTime expected = ZonedDateTime.of(LocalDateTime.of(2008, 6, 1, 16, 36, 5, 507), ZONE_0100);
        assertEquals(t.plusDuration(4, 5, 6, 7), expected);
    }

    @Test(groups={"tck"})
    public void test_plusDuration_intintintlong_zero() {
        ZonedDateTime t = TEST_DATE_TIME.plusDuration(0, 0, 0, 0);
        assertEquals(t, TEST_DATE_TIME);
    }

    //-----------------------------------------------------------------------
    // minus(adjuster)
    //-----------------------------------------------------------------------
    @Test(groups={"tck"})
    public void test_minus_adjuster() {
        MockSimplePeriod period = MockSimplePeriod.of(7, ChronoUnit.MONTHS);
        ZonedDateTime t = ZonedDateTime.of(LocalDateTime.of(2008, 6, 1, 12, 30, 59, 500), ZONE_0100);
        ZonedDateTime expected = ZonedDateTime.of(LocalDateTime.of(2007, 11, 1, 12, 30, 59, 500), ZONE_0100);
        assertEquals(t.minus(period), expected);
    }

    @Test(groups={"tck"})
    public void test_minus_adjuster_Duration() {
        Duration duration = Duration.ofSeconds(4L * 60 * 60 + 5L * 60 + 6L);
        ZonedDateTime t = ZonedDateTime.of(LocalDateTime.of(2008, 6, 1, 12, 30, 59, 500), ZONE_0100);
        ZonedDateTime expected = ZonedDateTime.of(LocalDateTime.of(2008, 6, 1, 8, 25, 53, 500), ZONE_0100);
        assertEquals(t.minus(duration), expected);
    }

    @Test(groups={"tck"})
    public void test_minus_adjuster_Period_zero() {
        ZonedDateTime t = TEST_DATE_TIME.minus(MockSimplePeriod.ZERO_DAYS);
        assertEquals(t, TEST_DATE_TIME);
    }

    @Test(groups={"tck"})
    public void test_minus_adjuster_Duration_zero() {
        ZonedDateTime t = TEST_DATE_TIME.minus(Duration.ZERO);
        assertEquals(t, TEST_DATE_TIME);
    }

    @Test(expectedExceptions=NullPointerException.class, groups={"tck"})
    public void test_minus_adjuster_null() {
        TEST_DATE_TIME.minus((MinusAdjuster) null);
    }

    //-----------------------------------------------------------------------
    // minusYears()
    //-----------------------------------------------------------------------
    @Test(groups={"tck"})
    public void test_minusYears() {
        LocalDateTime ldt = LocalDateTime.of(2008, 6, 30, 23, 30, 59, 0);
        ZonedDateTime base = ZonedDateTime.of(ldt, ZONE_0100);
        ZonedDateTime test = base.minusYears(1);
        assertEquals(test, ZonedDateTime.of(ldt.minusYears(1), ZONE_0100));
    }

    @Test(groups={"tck"})
    public void test_minusYears_zero() {
        LocalDateTime ldt = LocalDateTime.of(2008, 6, 30, 23, 30, 59, 0);
        ZonedDateTime base = ZonedDateTime.of(ldt, ZONE_0100);
        ZonedDateTime test = base.minusYears(0);
        assertEquals(test, base);
    }

    //-----------------------------------------------------------------------
    // minusMonths()
    //-----------------------------------------------------------------------
    @Test(groups={"tck"})
    public void test_minusMonths() {
        LocalDateTime ldt = LocalDateTime.of(2008, 6, 30, 23, 30, 59, 0);
        ZonedDateTime base = ZonedDateTime.of(ldt, ZONE_0100);
        ZonedDateTime test = base.minusMonths(1);
        assertEquals(test, ZonedDateTime.of(ldt.minusMonths(1), ZONE_0100));
    }

    @Test(groups={"tck"})
    public void test_minusMonths_zero() {
        LocalDateTime ldt = LocalDateTime.of(2008, 6, 30, 23, 30, 59, 0);
        ZonedDateTime base = ZonedDateTime.of(ldt, ZONE_0100);
        ZonedDateTime test = base.minusMonths(0);
        assertEquals(test, base);
    }

    //-----------------------------------------------------------------------
    // minusWeeks()
    //-----------------------------------------------------------------------
    @Test(groups={"tck"})
    public void test_minusWeeks() {
        LocalDateTime ldt = LocalDateTime.of(2008, 6, 30, 23, 30, 59, 0);
        ZonedDateTime base = ZonedDateTime.of(ldt, ZONE_0100);
        ZonedDateTime test = base.minusWeeks(1);
        assertEquals(test, ZonedDateTime.of(ldt.minusWeeks(1), ZONE_0100));
    }

    @Test(groups={"tck"})
    public void test_minusWeeks_zero() {
        LocalDateTime ldt = LocalDateTime.of(2008, 6, 30, 23, 30, 59, 0);
        ZonedDateTime base = ZonedDateTime.of(ldt, ZONE_0100);
        ZonedDateTime test = base.minusWeeks(0);
        assertEquals(test, base);
    }

    //-----------------------------------------------------------------------
    // minusDays()
    //-----------------------------------------------------------------------
    @Test(groups={"tck"})
    public void test_minusDays() {
        LocalDateTime ldt = LocalDateTime.of(2008, 6, 30, 23, 30, 59, 0);
        ZonedDateTime base = ZonedDateTime.of(ldt, ZONE_0100);
        ZonedDateTime test = base.minusDays(1);
        assertEquals(test, ZonedDateTime.of(ldt.minusDays(1), ZONE_0100));
    }

    @Test(groups={"tck"})
    public void test_minusDays_zero() {
        LocalDateTime ldt = LocalDateTime.of(2008, 6, 30, 23, 30, 59, 0);
        ZonedDateTime base = ZonedDateTime.of(ldt, ZONE_0100);
        ZonedDateTime test = base.minusDays(0);
        assertEquals(test, base);
    }

    //-----------------------------------------------------------------------
    // minusHours()
    //-----------------------------------------------------------------------
    @Test(groups={"tck"})
    public void test_minusHours() {
        LocalDateTime ldt = LocalDateTime.of(2008, 6, 30, 23, 30, 59, 0);
        ZonedDateTime base = ZonedDateTime.of(ldt, ZONE_0100);
        ZonedDateTime test = base.minusHours(13);
        assertEquals(test, ZonedDateTime.of(ldt.minusHours(13), ZONE_0100));
    }

    @Test(groups={"tck"})
    public void test_minusHours_zero() {
        LocalDateTime ldt = LocalDateTime.of(2008, 6, 30, 23, 30, 59, 0);
        ZonedDateTime base = ZonedDateTime.of(ldt, ZONE_0100);
        ZonedDateTime test = base.minusHours(0);
        assertEquals(test, base);
    }

    //-----------------------------------------------------------------------
    // minusMinutes()
    //-----------------------------------------------------------------------
    @Test(groups={"tck"})
    public void test_minusMinutes() {
        LocalDateTime ldt = LocalDateTime.of(2008, 6, 30, 23, 30, 59, 0);
        ZonedDateTime base = ZonedDateTime.of(ldt, ZONE_0100);
        ZonedDateTime test = base.minusMinutes(30);
        assertEquals(test, ZonedDateTime.of(ldt.minusMinutes(30), ZONE_0100));
    }

    @Test(groups={"tck"})
    public void test_minusMinutes_zero() {
        LocalDateTime ldt = LocalDateTime.of(2008, 6, 30, 23, 30, 59, 0);
        ZonedDateTime base = ZonedDateTime.of(ldt, ZONE_0100);
        ZonedDateTime test = base.minusMinutes(0);
        assertEquals(test, base);
    }

    //-----------------------------------------------------------------------
    // minusSeconds()
    //-----------------------------------------------------------------------
    @Test(groups={"tck"})
    public void test_minusSeconds() {
        LocalDateTime ldt = LocalDateTime.of(2008, 6, 30, 23, 30, 59, 0);
        ZonedDateTime base = ZonedDateTime.of(ldt, ZONE_0100);
        ZonedDateTime test = base.minusSeconds(1);
        assertEquals(test, ZonedDateTime.of(ldt.minusSeconds(1), ZONE_0100));
    }

    @Test(groups={"tck"})
    public void test_minusSeconds_zero() {
        LocalDateTime ldt = LocalDateTime.of(2008, 6, 30, 23, 30, 59, 0);
        ZonedDateTime base = ZonedDateTime.of(ldt, ZONE_0100);
        ZonedDateTime test = base.minusSeconds(0);
        assertEquals(test, base);
    }

    //-----------------------------------------------------------------------
    // minusNanos()
    //-----------------------------------------------------------------------
    @Test(groups={"tck"})
    public void test_minusNanos() {
        LocalDateTime ldt = LocalDateTime.of(2008, 6, 30, 23, 30, 59, 0);
        ZonedDateTime base = ZonedDateTime.of(ldt, ZONE_0100);
        ZonedDateTime test = base.minusNanos(1);
        assertEquals(test, ZonedDateTime.of(ldt.minusNanos(1), ZONE_0100));
    }

    @Test(groups={"tck"})
    public void test_minusNanos_zero() {
        LocalDateTime ldt = LocalDateTime.of(2008, 6, 30, 23, 30, 59, 0);
        ZonedDateTime base = ZonedDateTime.of(ldt, ZONE_0100);
        ZonedDateTime test = base.minusNanos(0);
        assertEquals(test, base);
    }

    //-----------------------------------------------------------------------
    // minusDuration(int,int,int,long)
    //-----------------------------------------------------------------------
    @Test(groups={"tck"})
    public void test_minusDuration_intintintlong() {
        ZonedDateTime t = ZonedDateTime.of(LocalDateTime.of(2008, 6, 1, 12, 30, 59, 500), ZONE_0100);
        ZonedDateTime expected = ZonedDateTime.of(LocalDateTime.of(2008, 6, 1, 8, 25, 53, 493), ZONE_0100);
        assertEquals(t.minusDuration(4, 5, 6, 7), expected);
    }

    @Test(groups={"tck"})
    public void test_minusDuration_intintintlong_zero() {
        ZonedDateTime t = TEST_DATE_TIME.minusDuration(0, 0, 0, 0);
        assertEquals(t, TEST_DATE_TIME);
    }

    //-----------------------------------------------------------------------
    // toEpochSecond()
    //-----------------------------------------------------------------------
    @Test(groups={"tck"})
    public void test_toEpochSecond_afterEpoch() {
        LocalDateTime ldt = LocalDateTime.of(1970, 1, 1, 0, 0).plusHours(1);
        for (int i = 0; i < 100000; i++) {
            ZonedDateTime a = ZonedDateTime.of(ldt, ZONE_PARIS);
            assertEquals(a.toEpochSecond(), i);
            ldt = ldt.plusSeconds(1);
        }
    }

    @Test(groups={"tck"})
    public void test_toEpochSecond_beforeEpoch() {
        LocalDateTime ldt = LocalDateTime.of(1970, 1, 1, 0, 0).plusHours(1);
        for (int i = 0; i < 100000; i++) {
            ZonedDateTime a = ZonedDateTime.of(ldt, ZONE_PARIS);
            assertEquals(a.toEpochSecond(), -i);
            ldt = ldt.minusSeconds(1);
        }
    }

    //-----------------------------------------------------------------------
    // compareTo()
    //-----------------------------------------------------------------------
    @Test(groups={"tck"})
    public void test_compareTo_time1() {
        ZonedDateTime a = ZonedDateTime.of(LocalDateTime.of(2008, 6, 30, 11, 30, 39), ZONE_0100);
        ZonedDateTime b = ZonedDateTime.of(LocalDateTime.of(2008, 6, 30, 11, 30, 41), ZONE_0100);  // a is before b due to time
        assertEquals(a.compareTo(b) < 0, true);
        assertEquals(b.compareTo(a) > 0, true);
        assertEquals(a.compareTo(a) == 0, true);
        assertEquals(b.compareTo(b) == 0, true);
    }

    @Test(groups={"tck"})
    public void test_compareTo_time2() {
        ZonedDateTime a = ZonedDateTime.of(LocalDateTime.of(2008, 6, 30, 11, 30, 40, 4), ZONE_0100);
        ZonedDateTime b = ZonedDateTime.of(LocalDateTime.of(2008, 6, 30, 11, 30, 40, 5), ZONE_0100);  // a is before b due to time
        assertEquals(a.compareTo(b) < 0, true);
        assertEquals(b.compareTo(a) > 0, true);
        assertEquals(a.compareTo(a) == 0, true);
        assertEquals(b.compareTo(b) == 0, true);
    }

    @Test(groups={"tck"})
    public void test_compareTo_offset1() {
        ZonedDateTime a = ZonedDateTime.of(LocalDateTime.of(2008, 6, 30, 11, 30, 41), ZONE_0200);
        ZonedDateTime b = ZonedDateTime.of(LocalDateTime.of(2008, 6, 30, 11, 30, 39), ZONE_0100);  // a is before b due to offset
        assertEquals(a.compareTo(b) < 0, true);
        assertEquals(b.compareTo(a) > 0, true);
        assertEquals(a.compareTo(a) == 0, true);
        assertEquals(b.compareTo(b) == 0, true);
    }

    @Test(groups={"tck"})
    public void test_compareTo_offset2() {
        ZonedDateTime a = ZonedDateTime.of(LocalDateTime.of(2008, 6, 30, 11, 30, 40, 5), ZoneId.of("UTC+01:01"));
        ZonedDateTime b = ZonedDateTime.of(LocalDateTime.of(2008, 6, 30, 11, 30, 40, 4), ZONE_0100);  // a is before b due to offset
        assertEquals(a.compareTo(b) < 0, true);
        assertEquals(b.compareTo(a) > 0, true);
        assertEquals(a.compareTo(a) == 0, true);
        assertEquals(b.compareTo(b) == 0, true);
    }

    @Test(groups={"tck"})
    public void test_compareTo_both() {
        ZonedDateTime a = ZonedDateTime.of(LocalDateTime.of(2008, 6, 30, 11, 50), ZONE_0200);
        ZonedDateTime b = ZonedDateTime.of(LocalDateTime.of(2008, 6, 30, 11, 20), ZONE_0100);  // a is before b on instant scale
        assertEquals(a.compareTo(b) < 0, true);
        assertEquals(b.compareTo(a) > 0, true);
        assertEquals(a.compareTo(a) == 0, true);
        assertEquals(b.compareTo(b) == 0, true);
    }

    @Test(groups={"tck"})
    public void test_compareTo_bothNanos() {
        ZonedDateTime a = ZonedDateTime.of(LocalDateTime.of(2008, 6, 30, 11, 20, 40, 5), ZONE_0200);
        ZonedDateTime b = ZonedDateTime.of(LocalDateTime.of(2008, 6, 30, 10, 20, 40, 6), ZONE_0100);  // a is before b on instant scale
        assertEquals(a.compareTo(b) < 0, true);
        assertEquals(b.compareTo(a) > 0, true);
        assertEquals(a.compareTo(a) == 0, true);
        assertEquals(b.compareTo(b) == 0, true);
    }

    @Test(groups={"tck"})
    public void test_compareTo_hourDifference() {
        ZonedDateTime a = ZonedDateTime.of(LocalDateTime.of(2008, 6, 30, 10, 0), ZONE_0100);
        ZonedDateTime b = ZonedDateTime.of(LocalDateTime.of(2008, 6, 30, 11, 0), ZONE_0200);  // a is before b despite being same time-line time
        assertEquals(a.compareTo(b) < 0, true);
        assertEquals(b.compareTo(a) > 0, true);
        assertEquals(a.compareTo(a) == 0, true);
        assertEquals(b.compareTo(b) == 0, true);
    }

    @Test(expectedExceptions=NullPointerException.class, groups={"tck"})
    public void test_compareTo_null() {
        LocalDateTime ldt = LocalDateTime.of(2008, 6, 30, 23, 30, 59, 0);
        ZonedDateTime a = ZonedDateTime.of(ldt, ZONE_0100);
        a.compareTo(null);
    }

    //-----------------------------------------------------------------------
    // isBefore()
    //-----------------------------------------------------------------------
    @DataProvider(name="IsBefore")
    Object[][] data_isBefore() {
        return new Object[][] {
            {11, 30, ZONE_0100, 11, 31, ZONE_0100, true}, // a is before b due to time
            {11, 30, ZONE_0200, 11, 30, ZONE_0100, true}, // a is before b due to offset
            {11, 30, ZONE_0200, 10, 30, ZONE_0100, false}, // a is equal b due to same instant
        };
    }

    @Test(dataProvider="IsBefore", groups={"tck"})
    public void test_isBefore(int hour1, int minute1, ZoneId zone1, int hour2, int minute2, ZoneId zone2, boolean expected) {
        ZonedDateTime a = ZonedDateTime.of(LocalDateTime.of(2008, 6, 30, hour1, minute1), zone1);
        ZonedDateTime b = ZonedDateTime.of(LocalDateTime.of(2008, 6, 30, hour2, minute2), zone2);
        assertEquals(a.isBefore(b), expected);
        assertEquals(b.isBefore(a), false);
        assertEquals(a.isBefore(a), false);
        assertEquals(b.isBefore(b), false);
    }

    @Test(expectedExceptions=NullPointerException.class, groups={"tck"})
    public void test_isBefore_null() {
        LocalDateTime ldt = LocalDateTime.of(2008, 6, 30, 23, 30, 59, 0);
        ZonedDateTime a = ZonedDateTime.of(ldt, ZONE_0100);
        a.isBefore(null);
    }

    //-----------------------------------------------------------------------
    // isAfter()
    //-----------------------------------------------------------------------
    @DataProvider(name="IsAfter")
    Object[][] data_isAfter() {
        return new Object[][] {
            {11, 31, ZONE_0100, 11, 30, ZONE_0100, true}, // a is after b due to time
            {11, 30, ZONE_0100, 11, 30, ZONE_0200, true}, // a is after b due to offset
            {11, 30, ZONE_0200, 10, 30, ZONE_0100, false}, // a is equal b due to same instant
        };
    }

    @Test(dataProvider="IsAfter", groups={"tck"})
    public void test_isAfter(int hour1, int minute1, ZoneId zone1, int hour2, int minute2, ZoneId zone2, boolean expected) {
        ZonedDateTime a = ZonedDateTime.of(LocalDateTime.of(2008, 6, 30, hour1, minute1), zone1);
        ZonedDateTime b = ZonedDateTime.of(LocalDateTime.of(2008, 6, 30, hour2, minute2), zone2);
        assertEquals(a.isAfter(b), expected);
        assertEquals(b.isAfter(a), false);
        assertEquals(a.isAfter(a), false);
        assertEquals(b.isAfter(b), false);
    }

    @Test(expectedExceptions=NullPointerException.class, groups={"tck"})
    public void test_isAfter_null() {
        LocalDateTime ldt = LocalDateTime.of(2008, 6, 30, 23, 30, 59, 0);
        ZonedDateTime a = ZonedDateTime.of(ldt, ZONE_0100);
        a.isAfter(null);
    }

    //-----------------------------------------------------------------------
    // equals() / hashCode()
    //-----------------------------------------------------------------------
    @Test(dataProvider="sampleTimes", groups={"tck"})
    public void test_equals_true(int y, int o, int d, int h, int m, int s, int n, ZoneId ignored) {
        ZonedDateTime a = ZonedDateTime.of(LocalDateTime.of(y, o, d, h, m, s, n), ZONE_0100);
        ZonedDateTime b = ZonedDateTime.of(LocalDateTime.of(y, o, d, h, m, s, n), ZONE_0100);
        assertEquals(a.equals(b), true);
        assertEquals(a.hashCode() == b.hashCode(), true);
    }
    @Test(dataProvider="sampleTimes", groups={"tck"})
    public void test_equals_false_year_differs(int y, int o, int d, int h, int m, int s, int n, ZoneId ignored) {
        ZonedDateTime a = ZonedDateTime.of(LocalDateTime.of(y, o, d, h, m, s, n), ZONE_0100);
        ZonedDateTime b = ZonedDateTime.of(LocalDateTime.of(y + 1, o, d, h, m, s, n), ZONE_0100);
        assertEquals(a.equals(b), false);
    }
    @Test(dataProvider="sampleTimes", groups={"tck"})
    public void test_equals_false_hour_differs(int y, int o, int d, int h, int m, int s, int n, ZoneId ignored) {
        h = (h == 23 ? 22 : h);
        ZonedDateTime a = ZonedDateTime.of(LocalDateTime.of(y, o, d, h, m, s, n), ZONE_0100);
        ZonedDateTime b = ZonedDateTime.of(LocalDateTime.of(y, o, d, h + 1, m, s, n), ZONE_0100);
        assertEquals(a.equals(b), false);
    }
    @Test(dataProvider="sampleTimes", groups={"tck"})
    public void test_equals_false_minute_differs(int y, int o, int d, int h, int m, int s, int n, ZoneId ignored) {
        m = (m == 59 ? 58 : m);
        ZonedDateTime a = ZonedDateTime.of(LocalDateTime.of(y, o, d, h, m, s, n), ZONE_0100);
        ZonedDateTime b = ZonedDateTime.of(LocalDateTime.of(y, o, d, h, m + 1, s, n), ZONE_0100);
        assertEquals(a.equals(b), false);
    }
    @Test(dataProvider="sampleTimes", groups={"tck"})
    public void test_equals_false_second_differs(int y, int o, int d, int h, int m, int s, int n, ZoneId ignored) {
        s = (s == 59 ? 58 : s);
        ZonedDateTime a = ZonedDateTime.of(LocalDateTime.of(y, o, d, h, m, s, n), ZONE_0100);
        ZonedDateTime b = ZonedDateTime.of(LocalDateTime.of(y, o, d, h, m, s + 1, n), ZONE_0100);
        assertEquals(a.equals(b), false);
    }
    @Test(dataProvider="sampleTimes", groups={"tck"})
    public void test_equals_false_nano_differs(int y, int o, int d, int h, int m, int s, int n, ZoneId ignored) {
        n = (n == 999999999 ? 999999998 : n);
        ZonedDateTime a = ZonedDateTime.of(LocalDateTime.of(y, o, d, h, m, s, n), ZONE_0100);
        ZonedDateTime b = ZonedDateTime.of(LocalDateTime.of(y, o, d, h, m, s, n + 1), ZONE_0100);
        assertEquals(a.equals(b), false);
    }
    @Test(dataProvider="sampleTimes", groups={"tck"})
    public void test_equals_false_offset_differs(int y, int o, int d, int h, int m, int s, int n, ZoneId ignored) {
        ZonedDateTime a = ZonedDateTime.of(LocalDateTime.of(y, o, d, h, m, s, n), ZONE_0100);
        ZonedDateTime b = ZonedDateTime.of(LocalDateTime.of(y, o, d, h, m, s, n), ZONE_0200);
        assertEquals(a.equals(b), false);
    }

    @Test(groups={"tck"})
    public void test_equals_itself_true() {
        assertEquals(TEST_DATE_TIME.equals(TEST_DATE_TIME), true);
    }

    @Test(groups={"tck"})
    public void test_equals_string_false() {
        assertEquals(TEST_DATE_TIME.equals("2007-07-15"), false);
    }

    //-----------------------------------------------------------------------
    // toString()
    //-----------------------------------------------------------------------
    @DataProvider(name="sampleToString")
    Object[][] provider_sampleToString() {
        return new Object[][] {
            {2008, 6, 30, 11, 30, 59, 0, "Z", "2008-06-30T11:30:59Z"},
            {2008, 6, 30, 11, 30, 59, 0, "+01:00", "2008-06-30T11:30:59+01:00"},
            {2008, 6, 30, 11, 30, 59, 999000000, "Z", "2008-06-30T11:30:59.999Z"},
            {2008, 6, 30, 11, 30, 59, 999000000, "+01:00", "2008-06-30T11:30:59.999+01:00"},
            {2008, 6, 30, 11, 30, 59, 999000, "Z", "2008-06-30T11:30:59.000999Z"},
            {2008, 6, 30, 11, 30, 59, 999000, "+01:00", "2008-06-30T11:30:59.000999+01:00"},
            {2008, 6, 30, 11, 30, 59, 999, "Z", "2008-06-30T11:30:59.000000999Z"},
            {2008, 6, 30, 11, 30, 59, 999, "+01:00", "2008-06-30T11:30:59.000000999+01:00"},

            {2008, 6, 30, 11, 30, 59, 999, "Europe/London", "2008-06-30T11:30:59.000000999+01:00[Europe/London]"},
            {2008, 6, 30, 11, 30, 59, 999, "Europe/Paris", "2008-06-30T11:30:59.000000999+02:00[Europe/Paris]"},
        };
    }

    @Test(dataProvider="sampleToString", groups={"tck"})
    public void test_toString(int y, int o, int d, int h, int m, int s, int n, String zoneId, String expected) {
        ZonedDateTime t = ZonedDateTime.of(LocalDateTime.of(y, o, d, h, m, s, n), ZoneId.of(zoneId));
        String str = t.toString();
        assertEquals(str, expected);
    }

    //-----------------------------------------------------------------------
    // toString(DateTimeFormatter)
    //-----------------------------------------------------------------------
    @Test(groups={"tck"})
    public void test_toString_formatter() {
        DateTimeFormatter f = DateTimeFormatters.pattern("y M d H m s");
        String t = ZonedDateTime.of(LocalDateTime.of(2010, 12, 3, 11, 30), ZONE_PARIS).toString(f);
        assertEquals(t, "2010 12 3 11 30 0");
    }

    @Test(expectedExceptions=NullPointerException.class, groups={"tck"})
    public void test_toString_formatter_null() {
        ZonedDateTime.of(LocalDateTime.of(2010, 12, 3, 11, 30), ZONE_PARIS).toString(null);
    }

}<|MERGE_RESOLUTION|>--- conflicted
+++ resolved
@@ -106,10 +106,7 @@
     private static final ZoneId ZONE_0100 = OFFSET_0100;
     private static final ZoneId ZONE_0200 = OFFSET_0200;
     private static final ZoneId ZONE_PARIS = ZoneId.of("Europe/Paris");
-<<<<<<< HEAD
     private LocalDateTime TEST_PARIS_GAP_2008_03_30_02_30;
-=======
->>>>>>> 19299f7a
     private LocalDateTime TEST_PARIS_OVERLAP_2008_10_26_02_30;
     private LocalDateTime TEST_LOCAL_2008_06_30_11_30_59_500;
     private ZonedDateTime TEST_DATE_TIME;
@@ -119,13 +116,9 @@
     public void setUp() {
         TEST_LOCAL_2008_06_30_11_30_59_500 = LocalDateTime.of(2008, 6, 30, 11, 30, 59, 500);
         TEST_DATE_TIME = ZonedDateTime.of(TEST_LOCAL_2008_06_30_11_30_59_500, ZONE_0100);
-<<<<<<< HEAD
         TEST_DATE_TIME_PARIS = ZonedDateTime.of(TEST_LOCAL_2008_06_30_11_30_59_500, ZONE_PARIS);
         TEST_PARIS_OVERLAP_2008_10_26_02_30 = LocalDateTime.of(2008, 10, 26, 2, 30);
         TEST_PARIS_GAP_2008_03_30_02_30 = LocalDateTime.of(2008, 3, 30, 2, 30);
-=======
-        TEST_PARIS_OVERLAP_2008_10_26_02_30 = LocalDateTime.of(2008, 10, 26, 2, 30);
->>>>>>> 19299f7a
     }
 
     //-----------------------------------------------------------------------
@@ -676,19 +669,11 @@
         assertEquals(a.getDate(), localDate);
         assertEquals(a.getTime(), localTime);
         assertEquals(a.getDateTime(), localDateTime);
-<<<<<<< HEAD
         if (zone instanceof ZoneOffset) {
             assertEquals(a.toString(), localDateTime.toString() + offset.toString());
         } else {
             assertEquals(a.toString(), localDateTime.toString() + offset.toString() + "[" + zone.toString() + "]");
         }
-=======
-
-        assertEquals(a.toOffsetDate(), OffsetDate.of(localDate, offset));
-        assertEquals(a.toOffsetTime(), OffsetTime.of(localTime, offset));
-        assertEquals(a.getOffsetDateTime(), OffsetDateTime.of(localDateTime, offset));
-        assertEquals(a.toString(), a.getOffsetDateTime().toString() + "[" + zone.toString() + "]");
->>>>>>> 19299f7a
     }
 
     //-----------------------------------------------------------------------
@@ -759,27 +744,6 @@
     @Test(expectedExceptions=NullPointerException.class, groups={"tck"} )
     public void test_getLong_DateTimeField_null() {
         TEST_DATE_TIME.getLong((DateTimeField) null);
-<<<<<<< HEAD
-=======
-    }
-
-    //-----------------------------------------------------------------------
-    // query(Query)
-    //-----------------------------------------------------------------------
-    @Test(groups={"tck"})
-    public void test_query_chrono() {
-        assertEquals(TEST_DATE_TIME.query(Query.CHRONO), ISOChrono.INSTANCE);
-    }
-
-    @Test(groups={"tck"})
-    public void test_query_zone() {
-        assertEquals(TEST_DATE_TIME.query(Query.ZONE_ID), TEST_DATE_TIME.getZone());
-    }
-
-    @Test(expectedExceptions=NullPointerException.class, groups={"tck"})
-    public void test_query_null() {
-        TEST_DATE_TIME.query(null);
->>>>>>> 19299f7a
     }
 
     //-----------------------------------------------------------------------
@@ -819,59 +783,25 @@
     }
 
     @Test(groups={"tck"})
-<<<<<<< HEAD
     public void test_withEarlierOffsetAtOverlap_atOverlap_noChange() {
         ZonedDateTime base = ZonedDateTime.ofStrict(TEST_PARIS_OVERLAP_2008_10_26_02_30, OFFSET_0200, ZONE_PARIS);
         ZonedDateTime test = base.withEarlierOffsetAtOverlap();
-=======
-    public void test_withEarlierOffsetAtOverlap_notAtOverlap() {
-        OffsetDateTime odt = OffsetDateTime.of(TEST_LOCAL_2008_06_30_11_30_59_500, OFFSET_0200);
-        ZonedDateTime base = ZonedDateTime.of(odt, ZONE_PARIS);
-        ZonedDateTime test = base.withEarlierOffsetAtOverlap();
         assertEquals(test, base);  // not changed
     }
 
-    @Test(groups={"tck"})
-    public void test_withEarlierOffsetAtOverlap_atOverlap() {
-        OffsetDateTime odt = OffsetDateTime.of(TEST_PARIS_OVERLAP_2008_10_26_02_30, OFFSET_0100);
-        ZonedDateTime base = ZonedDateTime.of(odt, ZONE_PARIS);
-        ZonedDateTime test = base.withEarlierOffsetAtOverlap();
-        assertEquals(test.getOffset(), OFFSET_0200);  // offset changed to earlier
-        assertEquals(test.getDateTime(), base.getDateTime());  // date-time not changed
-    }
-
-    @Test(groups={"tck"})
-    public void test_withEarlierOffsetAtOverlap_atOverlap_noChange() {
-        OffsetDateTime odt = OffsetDateTime.of(TEST_PARIS_OVERLAP_2008_10_26_02_30, OFFSET_0200);
-        ZonedDateTime base = ZonedDateTime.of(odt, ZONE_PARIS);
-        ZonedDateTime test = base.withEarlierOffsetAtOverlap();
->>>>>>> 19299f7a
-        assertEquals(test, base);  // not changed
-    }
-
     //-----------------------------------------------------------------------
     // withLaterOffsetAtOverlap()
     //-----------------------------------------------------------------------
     @Test(groups={"tck"})
     public void test_withLaterOffsetAtOverlap_notAtOverlap() {
-<<<<<<< HEAD
         ZonedDateTime base = ZonedDateTime.ofStrict(TEST_LOCAL_2008_06_30_11_30_59_500, OFFSET_0200, ZONE_PARIS);
-=======
-        OffsetDateTime odt = OffsetDateTime.of(TEST_LOCAL_2008_06_30_11_30_59_500, OFFSET_0200);
-        ZonedDateTime base = ZonedDateTime.of(odt, ZONE_PARIS);
->>>>>>> 19299f7a
         ZonedDateTime test = base.withLaterOffsetAtOverlap();
         assertEquals(test, base);  // not changed
     }
 
     @Test(groups={"tck"})
     public void test_withLaterOffsetAtOverlap_atOverlap() {
-<<<<<<< HEAD
         ZonedDateTime base = ZonedDateTime.ofStrict(TEST_PARIS_OVERLAP_2008_10_26_02_30, OFFSET_0200, ZONE_PARIS);
-=======
-        OffsetDateTime odt = OffsetDateTime.of(TEST_PARIS_OVERLAP_2008_10_26_02_30, OFFSET_0200);
-        ZonedDateTime base = ZonedDateTime.of(odt, ZONE_PARIS);
->>>>>>> 19299f7a
         ZonedDateTime test = base.withLaterOffsetAtOverlap();
         assertEquals(test.getOffset(), OFFSET_0100);  // offset changed to later
         assertEquals(test.getDateTime(), base.getDateTime());  // date-time not changed
@@ -879,12 +809,7 @@
 
     @Test(groups={"tck"})
     public void test_withLaterOffsetAtOverlap_atOverlap_noChange() {
-<<<<<<< HEAD
         ZonedDateTime base = ZonedDateTime.ofStrict(TEST_PARIS_OVERLAP_2008_10_26_02_30, OFFSET_0100, ZONE_PARIS);
-=======
-        OffsetDateTime odt = OffsetDateTime.of(TEST_PARIS_OVERLAP_2008_10_26_02_30, OFFSET_0100);
-        ZonedDateTime base = ZonedDateTime.of(odt, ZONE_PARIS);
->>>>>>> 19299f7a
         ZonedDateTime test = base.withLaterOffsetAtOverlap();
         assertEquals(test, base);  // not changed
     }
@@ -986,12 +911,7 @@
 
     @Test(groups={"tck"})
     public void test_with_WithAdjuster_LocalTime() {
-<<<<<<< HEAD
         ZonedDateTime base = ZonedDateTime.of(TEST_PARIS_OVERLAP_2008_10_26_02_30, ZONE_PARIS);
-=======
-        OffsetDateTime odt = OffsetDateTime.of(TEST_PARIS_OVERLAP_2008_10_26_02_30, OFFSET_0200);
-        ZonedDateTime base = ZonedDateTime.of(odt, ZONE_PARIS);
->>>>>>> 19299f7a
         ZonedDateTime test = base.with(LocalTime.of(2, 29));
         check(test, 2008, 10, 26, 2, 29, 0, 0, OFFSET_0200, ZONE_PARIS);
     }
@@ -1018,21 +938,12 @@
         check(test, 2012, 7, 31, 0, 0, 0, 0, OFFSET_0200, ZONE_PARIS);
     }
 
-<<<<<<< HEAD
     @Test(groups={"tck"})
     public void test_with_WithAdjuster_Offset_timeAdjust() {
         ZonedDateTime base = ZonedDateTime.of(LocalDateTime.of(2012, 7, 31, 0, 0), ZONE_PARIS);
         ZonedDateTime test = base.with(ZoneOffset.ofHours(1));
         check(test, 2012, 7, 31, 1, 0, 0, 0, OFFSET_0200, ZONE_PARIS);  // time adjusted
     }
-=======
-//    @Test(groups={"tck"})
-//    public void test_with_WithAdjuster_Offset_timeAdjust() {
-//        ZonedDateTime base = ZonedDateTime.of(LocalDateTime.of(2012, 7, 31, 0, 0), ZONE_PARIS);
-//        ZonedDateTime test = base.with(ZoneOffset.ofHours(1));
-//        check(test, 2012, 7, 31, 1, 0, 0, 0, OFFSET_0200, ZONE_PARIS);  // time adjusted
-//    }
->>>>>>> 19299f7a
 
     @Test(groups={"tck"})
     public void test_with_WithAdjuster_LocalDate_retainOffset1() {
@@ -1056,48 +967,8 @@
 
     @Test(expectedExceptions=NullPointerException.class, groups={"tck"})
     public void test_with_WithAdjuster_null() {
-<<<<<<< HEAD
-        LocalDateTime ldt = LocalDateTime.of(2008, 6, 30, 23, 30, 59, 0);
-        ZonedDateTime base = ZonedDateTime.of(ldt, ZONE_0100);
-=======
         ZonedDateTime base = ZonedDateTime.of(TEST_LOCAL_2008_06_30_11_30_59_500, ZONE_0100);
->>>>>>> 19299f7a
         base.with((WithAdjuster) null);
-    }
-
-    //-----------------------------------------------------------------------
-    // withYear()
-    //-----------------------------------------------------------------------
-    @Test(groups={"tck"})
-<<<<<<< HEAD
-    public void test_withYear_normal() {
-        LocalDateTime ldt = LocalDateTime.of(2008, 6, 30, 23, 30, 59, 0);
-        ZonedDateTime base = ZonedDateTime.of(ldt, ZONE_0100);
-        ZonedDateTime test = base.withYear(2007);
-        assertEquals(test, ZonedDateTime.of(ldt.withYear(2007), ZONE_0100));
-    }
-
-    @Test(groups={"tck"})
-    public void test_withYear_noChange() {
-        LocalDateTime ldt = LocalDateTime.of(2008, 6, 30, 23, 30, 59, 0);
-        ZonedDateTime base = ZonedDateTime.of(ldt, ZONE_0100);
-=======
-    public void test_with_DateAdjuster_resolver() {
-        ZonedDateTime base = ZonedDateTime.of(TEST_LOCAL_2008_06_30_11_30_59_500, ZONE_0100);
-        ZonedDateTime test = base.with(Year.of(2007), ZoneResolvers.retainOffset());
-        assertEquals(test, ZonedDateTime.of(TEST_LOCAL_2008_06_30_11_30_59_500.withYear(2007), ZONE_0100));
-    }
-
-    @Test(expectedExceptions=NullPointerException.class, groups={"tck"})
-    public void test_with_DateAdjuster_resolver_nullAdjuster() {
-        ZonedDateTime base = ZonedDateTime.of(TEST_LOCAL_2008_06_30_11_30_59_500, ZONE_0100);
-        base.with((WithAdjuster) null, ZoneResolvers.retainOffset());
-    }
-
-    @Test(expectedExceptions=NullPointerException.class, groups={"tck"})
-    public void test_with_DateAdjuster_resolver_nullResolver() {
-        ZonedDateTime base = ZonedDateTime.of(TEST_LOCAL_2008_06_30_11_30_59_500, ZONE_0100);
-        base.with(TEST_LOCAL_2008_06_30_11_30_59_500.getDate(), null);
     }
 
     //-----------------------------------------------------------------------
@@ -1113,7 +984,6 @@
     @Test(groups={"tck"})
     public void test_withYear_noChange() {
         ZonedDateTime base = ZonedDateTime.of(TEST_LOCAL_2008_06_30_11_30_59_500, ZONE_0100);
->>>>>>> 19299f7a
         ZonedDateTime test = base.withYear(2008);
         assertEquals(test, base);
     }
@@ -1161,24 +1031,6 @@
         TEST_DATE_TIME.withMonth(0);
     }
 
-    @Test(groups={"tck"})
-    public void test_withMonth_noChange() {
-        LocalDateTime ldt = LocalDateTime.of(2008, 6, 30, 23, 30, 59, 0);
-        ZonedDateTime base = ZonedDateTime.of(ldt, ZONE_0100);
-        ZonedDateTime test = base.withMonth(6);
-        assertEquals(test, base);
-    }
-
-    @Test(expectedExceptions=DateTimeException.class, groups={"tck"})
-    public void test_withMonth_tooBig() {
-        TEST_DATE_TIME.withMonth(13);
-    }
-
-    @Test(expectedExceptions=DateTimeException.class, groups={"tck"})
-    public void test_withMonth_tooSmall() {
-        TEST_DATE_TIME.withMonth(0);
-    }
-
     //-----------------------------------------------------------------------
     // withDayOfMonth()
     //-----------------------------------------------------------------------
@@ -1211,29 +1063,6 @@
         LocalDateTime.of(2007, 6, 2, 11, 30).atZone(ZONE_PARIS).withDayOfMonth(31);
     }
 
-    @Test(groups={"tck"})
-    public void test_withDayOfMonth_noChange() {
-        LocalDateTime ldt = LocalDateTime.of(2008, 6, 30, 23, 30, 59, 0);
-        ZonedDateTime base = ZonedDateTime.of(ldt, ZONE_0100);
-        ZonedDateTime test = base.withDayOfMonth(30);
-        assertEquals(test, base);
-    }
-
-    @Test(expectedExceptions=DateTimeException.class, groups={"tck"})
-    public void test_withDayOfMonth_tooBig() {
-        LocalDateTime.of(2007, 7, 2, 11, 30).atZone(ZONE_PARIS).withDayOfMonth(32);
-    }
-
-    @Test(expectedExceptions=DateTimeException.class, groups={"tck"})
-    public void test_withDayOfMonth_tooSmall() {
-        TEST_DATE_TIME.withDayOfMonth(0);
-    }
-
-    @Test(expectedExceptions=DateTimeException.class, groups={"tck"})
-    public void test_withDayOfMonth_invalid31() {
-        LocalDateTime.of(2007, 6, 2, 11, 30).atZone(ZONE_PARIS).withDayOfMonth(31);
-    }
-
     //-----------------------------------------------------------------------
     // withDayOfYear()
     //-----------------------------------------------------------------------
@@ -1242,29 +1071,6 @@
         ZonedDateTime base = ZonedDateTime.of(TEST_LOCAL_2008_06_30_11_30_59_500, ZONE_0100);
         ZonedDateTime test = base.withDayOfYear(33);
         assertEquals(test, ZonedDateTime.of(TEST_LOCAL_2008_06_30_11_30_59_500.withDayOfYear(33), ZONE_0100));
-    }
-
-    @Test(groups={"tck"})
-    public void test_withDayOfYear_noChange() {
-        LocalDateTime ldt = LocalDateTime.of(2008, 2, 5, 23, 30, 59, 0);
-        ZonedDateTime base = ZonedDateTime.of(ldt, ZONE_0100);
-        ZonedDateTime test = base.withDayOfYear(36);
-        assertEquals(test, base);
-    }
-
-    @Test(expectedExceptions=DateTimeException.class, groups={"tck"})
-    public void test_withDayOfYear_tooBig() {
-        TEST_DATE_TIME.withDayOfYear(367);
-    }
-
-    @Test(expectedExceptions=DateTimeException.class, groups={"tck"})
-    public void test_withDayOfYear_tooSmall() {
-        TEST_DATE_TIME.withDayOfYear(0);
-    }
-
-    @Test(expectedExceptions=DateTimeException.class, groups={"tck"})
-    public void test_withDayOfYear_invalid366() {
-        LocalDateTime.of(2007, 2, 2, 11, 30).atZone(ZONE_PARIS).withDayOfYear(366);
     }
 
     @Test(groups={"tck"})
@@ -1303,12 +1109,7 @@
 
     @Test(groups={"tck"})
     public void test_withDate_noChange() {
-<<<<<<< HEAD
-        LocalDateTime ldt = LocalDateTime.of(2008, 6, 30, 23, 30, 59, 0);
-        ZonedDateTime base = ZonedDateTime.of(ldt, ZONE_0100);
-=======
         ZonedDateTime base = ZonedDateTime.of(TEST_LOCAL_2008_06_30_11_30_59_500, ZONE_0100);
->>>>>>> 19299f7a
         ZonedDateTime test = base.withDate(2008, 6, 30);
         assertEquals(test, base);
     }
