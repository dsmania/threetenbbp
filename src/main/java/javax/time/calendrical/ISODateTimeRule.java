--- conflicted
+++ resolved
@@ -203,11 +203,7 @@
                 DateTimeField doy = engine.getField(DAY_OF_YEAR, false);
                 DateTimeField year = engine.derive(YEAR);
                 if (doy != null && year != null) {
-<<<<<<< HEAD
-                    LocalDate date = LocalDate.of(year.getValidIntValue(), 1, 1).plusDays(doy.getValue()).minusDays(1);
-=======
                     LocalDate date = LocalDate.ofYearDay(year.getValidIntValue(), 1).plusDays(doy.getValue()).minusDays(1);
->>>>>>> 54e86b7c
                     engine.setDate(date, true);
                 }
                 break;
@@ -624,7 +620,7 @@
      * applications when referring to the day of the week to avoid
      * hard-coding the values.
      */
-    public static final DateTimeRule AM_PM_OF_DAY = new ISODateTimeRule(AMPM_OF_DAY_ORDINAL, "AmPmOfDay", _12_HOURS, DAYS, 0, 1, 1, NANO_OF_DAY);
+    public static final DateTimeRule AMPM_OF_DAY = new ISODateTimeRule(AMPM_OF_DAY_ORDINAL, "AmPmOfDay", _12_HOURS, DAYS, 0, 1, 1, NANO_OF_DAY);
 
     /**
      * The rule for the day-of-week field.
@@ -772,7 +768,7 @@
         MILLI_OF_SECOND, MILLI_OF_MINUTE, MILLI_OF_HOUR, MILLI_OF_DAY,
         SECOND_OF_MINUTE, SECOND_OF_HOUR, SECOND_OF_DAY, EPOCH_SECOND,
         MINUTE_OF_HOUR, MINUTE_OF_DAY,
-        CLOCK_HOUR_OF_AMPM, HOUR_OF_AMPM, CLOCK_HOUR_OF_DAY, HOUR_OF_DAY, AM_PM_OF_DAY,
+        CLOCK_HOUR_OF_AMPM, HOUR_OF_AMPM, CLOCK_HOUR_OF_DAY, HOUR_OF_DAY, AMPM_OF_DAY,
         DAY_OF_WEEK, DAY_OF_MONTH, DAY_OF_YEAR, EPOCH_DAY,
         ALIGNED_WEEK_OF_MONTH, WEEK_OF_WEEK_BASED_YEAR, ALIGNED_WEEK_OF_YEAR,
         MONTH_OF_QUARTER, MONTH_OF_YEAR, ZERO_EPOCH_MONTH,
