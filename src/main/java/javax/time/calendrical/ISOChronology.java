--- conflicted
+++ resolved
@@ -33,11 +33,6 @@
 
 import java.io.Serializable;
 
-<<<<<<< HEAD
-=======
-import javax.time.Chronology;
->>>>>>> 54e86b7c
-
 /**
  * The ISO-8601 calendar system, which follows the rules of the current
  * <i>de facto</i> world calendar.
@@ -61,72 +56,6 @@
      * Serialization version.
      */
     private static final long serialVersionUID = 1L;
-<<<<<<< HEAD
-=======
-    /**
-     * Hours per minute.
-     */
-    public static final int HOURS_PER_DAY = 24;
-    /**
-     * Minutes per hour.
-     */
-    public static final int MINUTES_PER_HOUR = 60;
-    /**
-     * Minutes per day.
-     */
-    public static final int MINUTES_PER_DAY = MINUTES_PER_HOUR * HOURS_PER_DAY;
-    /**
-     * Seconds per minute.
-     */
-    public static final int SECONDS_PER_MINUTE = 60;
-    /**
-     * Seconds per hour.
-     */
-    public static final int SECONDS_PER_HOUR = SECONDS_PER_MINUTE * MINUTES_PER_HOUR;
-    /**
-     * Seconds per day.
-     */
-    public static final int SECONDS_PER_DAY = SECONDS_PER_HOUR * HOURS_PER_DAY;
-    /**
-     * Nanos per second.
-     */
-    public static final long NANOS_PER_SECOND = 1000000000L;
-    /**
-     * Nanos per minute.
-     */
-    public static final long NANOS_PER_MINUTE = NANOS_PER_SECOND * SECONDS_PER_MINUTE;
-    /**
-     * Nanos per hour.
-     */
-    public static final long NANOS_PER_HOUR = NANOS_PER_MINUTE * MINUTES_PER_HOUR;
-    /**
-     * Nanos per day.
-     */
-    public static final long NANOS_PER_DAY = NANOS_PER_HOUR * HOURS_PER_DAY;
-
-//    //-----------------------------------------------------------------------
-//    /**
-//     * Checks if the specified year is a leap year according to the ISO calendar system rules.
-//     * <p>
-//     * The ISO calendar system applies the current rules for leap years across the whole time-line.
-//     * In general, a year is a leap year if it is divisible by four without
-//     * remainder. However, years divisible by 100, are not leap years, with
-//     * the exception of years divisible by 400 which are.
-//     * <p>
-//     * For example, 1904 is a leap year it is divisible by 4.
-//     * 1900 was not a leap year as it is divisible by 100, however 2000 was a
-//     * leap year as it is divisible by 400.
-//     * <p>
-//     * The calculation is proleptic - applying the same rules into the far future and far past.
-//     * This is historically inaccurate, but is correct for the ISO-8601 standard.
-//     *
-//     * @param year  the year to check, may be outside the valid range for the rule
-//     * @return true if the year is a leap year
-//     */
-//    public static boolean isLeapYear(long year) {
-//        return ((year & 3) == 0) && ((year % 100) != 0 || (year % 400) == 0);
-//    }
->>>>>>> 54e86b7c
 
     //-----------------------------------------------------------------------
     /**
