--- conflicted
+++ resolved
@@ -78,7 +78,7 @@
  *
  * @param <C> the chronology of this date
  */
- class ChronoZonedDateTimeImpl<C extends Chrono<C>>
+final class ChronoZonedDateTimeImpl<C extends Chrono<C>>
         extends DefaultInterfaceChronoZonedDateTime<C>
         implements ChronoZonedDateTime<C>, WithAdjuster, Serializable {
 
@@ -229,7 +229,7 @@
      * @param offset  the zone offset, not null
      * @param zone  the zone ID, not null
      */
-    protected ChronoZonedDateTimeImpl(ChronoDateTimeImpl<C> dateTime, ZoneOffset offset, ZoneId zoneId) {
+    private ChronoZonedDateTimeImpl(ChronoDateTimeImpl<C> dateTime, ZoneOffset offset, ZoneId zoneId) {
         Objects.requireNonNull(dateTime, "dateTime");
         Objects.requireNonNull(offset, "offset");
         Objects.requireNonNull(zoneId, "zoneId");
@@ -239,16 +239,6 @@
     }
 
     //-----------------------------------------------------------------------
-<<<<<<< HEAD
-    @Override
-    public boolean isSupported(DateTimeField field) {
-        return field instanceof ChronoField || (field != null && field.doIsSupported(this));
-    }
-
-    //-----------------------------------------------------------------------
-    @Override
-=======
->>>>>>> 60a2d64b
     public ZoneOffset getOffset() {
         return offset;
     }
@@ -265,10 +255,7 @@
         return this;
     }
 
-<<<<<<< HEAD
-    @Override
-=======
->>>>>>> 60a2d64b
+    @Override
     public ChronoZonedDateTime<C> withLaterOffsetAtOverlap() {
         ZoneOffsetTransition trans = getZone().getRules().getTransition(LocalDateTime.from(this));
         if (trans != null) {
@@ -281,21 +268,11 @@
     }
 
     //-----------------------------------------------------------------------
-<<<<<<< HEAD
     @Override
     public ChronoLocalDateTime<C> getDateTime() {
         return dateTime;
     }
 
-    /**
-     * Gets the time-zone, such as 'Europe/Paris'.
-     * <p>
-     * This returns the stored time-zone id used to determine the time-zone rules.
-     *
-     * @return the time-zone, not null
-     */
-=======
->>>>>>> 60a2d64b
     public ZoneId getZone() {
         return zoneId;
     }
@@ -357,163 +334,6 @@
     }
 
     //-----------------------------------------------------------------------
-<<<<<<< HEAD
-    /**
-     * Returns a copy of this {@code ZoneChronoDateTime} with the year value altered.
-     * <p>
-     * If the day-of-month is invalid for the year, it will be changed to the last valid day of the month.
-     * If the adjustment results in a date-time that is invalid for the zone,
-     * then the {@link ZoneResolvers#retainOffset()} resolver is used.
-     * <p>
-     * This instance is immutable and unaffected by this method call.
-     *
-     * @param year  the year to represent, from MIN_YEAR to MAX_YEAR
-     * @return a {@code ZoneChronoDateTime} based on this date-time with the requested year, not null
-     * @throws DateTimeException if the year value is invalid
-     */
-    ChronoZonedDateTime<C> withYear(int year) {
-        ChronoOffsetDateTime<C> newDT = dateTime.withYear(year);
-        if (newDT == dateTime) {
-            return this;
-        }
-        return (newDT == dateTime ? this :
-            resolve(newDT.getDateTime(), zoneId, dateTime, ZoneResolvers.retainOffset()));
-    }
-
-    /**
-     * Returns a copy of this {@code ZoneChronoDateTime} with the month-of-year value altered.
-     * <p>
-     * If the day-of-month is invalid for the year, it will be changed to the last valid day of the month.
-     * If the adjustment results in a date-time that is invalid for the zone,
-     * then the {@link ZoneResolvers#retainOffset()} resolver is used.
-     * <p>
-     * This instance is immutable and unaffected by this method call.
-     *
-     * @param month  the month-of-year to represent, from 1 (January) to 12 (December)
-     * @return a {@code ZoneChronoDateTime} based on this date-time with the requested month, not null
-     * @throws DateTimeException if the month value is invalid
-     */
-    ChronoZonedDateTime<C> withMonth(int month) {
-        ChronoOffsetDateTime<C> newDT = dateTime.withMonth(month);
-        return (newDT == dateTime ? this :
-            resolve(newDT.getDateTime(), zoneId, dateTime, ZoneResolvers.retainOffset()));
-    }
-
-    /**
-     * Returns a copy of this {@code ZoneChronoDateTime} with the day-of-month value altered.
-     * <p>
-     * If the adjustment results in a date-time that is invalid, then the
-     * {@link ZoneResolvers#retainOffset()} resolver is used.
-     * <p>
-     * This instance is immutable and unaffected by this method call.
-     *
-     * @param dayOfMonth  the day-of-month to represent, from 1 to 31
-     * @return a {@code ZoneChronoDateTime} based on this date-time with the requested day, not null
-     * @throws DateTimeException if the day-of-month value is invalid
-     * @throws DateTimeException if the day-of-month is invalid for the month-year
-     */
-    ChronoZonedDateTime<C> withDayOfMonth(int dayOfMonth) {
-        ChronoOffsetDateTime<C> newDT = dateTime.withDayOfMonth(dayOfMonth);
-        return (newDT == dateTime ? this :
-            resolve(newDT.getDateTime(), zoneId, dateTime, ZoneResolvers.retainOffset()));
-    }
-
-    /**
-     * Returns a copy of this {@code ZoneChronoDateTime} with the day-of-year altered.
-     * <p>
-     * If the adjustment results in a date-time that is invalid, then the
-     * {@link ZoneResolvers#retainOffset()} resolver is used.
-     * <p>
-     * This instance is immutable and unaffected by this method call.
-     *
-     * @param dayOfYear  the day-of-year to set in the result, from 1 to 365-366
-     * @return a {@code ZoneChronoDateTime} based on this date with the requested day, not null
-     * @throws DateTimeException if the day-of-year value is invalid
-     * @throws DateTimeException if the day-of-year is invalid for the year
-     */
-    ChronoZonedDateTime<C> withDayOfYear(int dayOfYear) {
-        ChronoOffsetDateTime<C> newDT = dateTime.withDayOfYear(dayOfYear);
-        return (newDT == dateTime ? this :
-            resolve(newDT.getDateTime(), zoneId, dateTime, ZoneResolvers.retainOffset()));
-    }
-
-    //-----------------------------------------------------------------------
-    /**
-     * Returns a copy of this {@code ZoneChronoDateTime} with the hour-of-day value altered.
-     * <p>
-     * If the adjustment results in a date-time that is invalid, then the
-     * {@link ZoneResolvers#retainOffset()} resolver is used.
-     * <p>
-     * This instance is immutable and unaffected by this method call.
-     *
-     * @param hour  the hour-of-day to represent, from 0 to 23
-     * @return a {@code ZoneChronoDateTime} based on this date-time with the requested hour, not null
-     * @throws DateTimeException if the hour value is invalid
-     */
-    ChronoZonedDateTime<C> withHour(int hour) {
-        ChronoOffsetDateTime<C> newDT = dateTime.withHour(hour);
-        return (newDT == dateTime ? this :
-            resolve(newDT.getDateTime(), zoneId, dateTime, ZoneResolvers.retainOffset()));
-    }
-
-    /**
-     * Returns a copy of this {@code ZoneChronoDateTime} with the minute-of-hour value altered.
-     * <p>
-     * If the adjustment results in a date-time that is invalid, then the
-     * {@link ZoneResolvers#retainOffset()} resolver is used.
-     * <p>
-     * This instance is immutable and unaffected by this method call.
-     *
-     * @param minute  the minute-of-hour to represent, from 0 to 59
-     * @return a {@code ZoneChronoDateTime} based on this date-time with the requested minute, not null
-     * @throws DateTimeException if the minute value is invalid
-     */
-    ChronoZonedDateTime<C> withMinute(int minute) {
-        ChronoOffsetDateTime<C> newDT = dateTime.withMinute(minute);
-        return (newDT == dateTime ? this :
-            resolve(newDT.getDateTime(), zoneId, dateTime, ZoneResolvers.retainOffset()));
-    }
-
-    /**
-     * Returns a copy of this {@code ZoneChronoDateTime} with the second-of-minute value altered.
-     * <p>
-     * If the adjustment results in a date-time that is invalid, then the
-     * {@link ZoneResolvers#retainOffset()} resolver is used.
-     * <p>
-     * This instance is immutable and unaffected by this method call.
-     *
-     * @param second  the second-of-minute to represent, from 0 to 59
-     * @return a {@code ZoneChronoDateTime} based on this date-time with the requested second, not null
-     * @throws DateTimeException if the second value is invalid
-     */
-    ChronoZonedDateTime<C> withSecond(int second) {
-        ChronoOffsetDateTime<C> newDT = dateTime.withSecond(second);
-        return (newDT == dateTime ? this :
-            resolve(newDT.getDateTime(), zoneId, dateTime, ZoneResolvers.retainOffset()));
-    }
-
-    /**
-     * Returns a copy of this {@code ZoneChronoDateTime} with the nano-of-second value altered.
-     * <p>
-     * If the adjustment results in a date-time that is invalid, then the
-     * {@link ZoneResolvers#retainOffset()} resolver is used.
-     * <p>
-     * This instance is immutable and unaffected by this method call.
-     *
-     * @param nanoOfSecond  the nano-of-second to represent, from 0 to 999,999,999
-     * @return a {@code ZoneChronoDateTime} based on this date-time with the requested nanosecond, not null
-     * @throws DateTimeException if the nanos value is invalid
-     */
-    ChronoZonedDateTime<C> withNano(int nanoOfSecond) {
-        ChronoOffsetDateTime<C> newDT = dateTime.withNano(nanoOfSecond);
-        return (newDT == dateTime ? this :
-            resolve(newDT.getDateTime(), zoneId, dateTime, ZoneResolvers.retainOffset()));
-    }
-
-
-    //-----------------------------------------------------------------------
-=======
->>>>>>> 60a2d64b
     @Override
     public ChronoZonedDateTime<C> plus(long amountToAdd, PeriodUnit unit) {
         if (unit instanceof ChronoUnit) {
@@ -523,379 +343,6 @@
     }
 
     //-----------------------------------------------------------------------
-<<<<<<< HEAD
-    /**
-     * Returns a copy of this {@code ZoneChronoDateTime} with the specified period in years added.
-     * <p>
-     * This method add the specified amount to the years field in four steps:
-     * <ol>
-     * <li>Add the input years to the year field</li>
-     * <li>Check if the resulting date would be invalid</li>
-     * <li>Adjust the day-of-month to the last valid day if necessary</li>
-     * <li>Resolve the date-time using {@link ZoneResolvers#retainOffset()}</li>
-     * </ol>
-     * <p>
-     * For example, 2008-02-29 (leap year) plus one year would result in the
-     * invalid date 2009-02-29 (standard year). Instead of returning an invalid
-     * result, the last valid day of the month, 2009-02-28, is selected instead.
-     * <p>
-     * This instance is immutable and unaffected by this method call.
-     *
-     * @param years  the years to add, positive or negative
-     * @return a {@code ZoneChronoDateTime} based on this date-time with the years added, not null
-     * @throws DateTimeException if the result exceeds the supported range
-     */
-    ChronoZonedDateTime<C> plusYears(long years) {
-        ChronoOffsetDateTime<C> newDT = dateTime.plusYears(years);
-        return (newDT == dateTime ? this :
-            resolve(newDT.getDateTime(), zoneId, dateTime, ZoneResolvers.retainOffset()));
-    }
-
-    /**
-     * Returns a copy of this {@code ZoneChronoDateTime} with the specified period in months added.
-     * <p>
-     * This method adds the specified amount to the months field in four steps:
-     * <ol>
-     * <li>Add the input months to the month-of-year field</li>
-     * <li>Check if the resulting date would be invalid</li>
-     * <li>Adjust the day-of-month to the last valid day if necessary</li>
-     * <li>Resolve the date-time using {@link ZoneResolvers#retainOffset()}</li>
-     * </ol>
-     * <p>
-     * For example, 2007-03-31 plus one month would result in the invalid date
-     * 2007-04-31. Instead of returning an invalid result, the last valid day
-     * of the month, 2007-04-30, is selected instead.
-     * <p>
-     * This instance is immutable and unaffected by this method call.
-     *
-     * @param months  the months to add, positive or negative
-     * @return a {@code ZoneChronoDateTime} based on this date-time with the months added, not null
-     * @throws DateTimeException if the result exceeds the supported range
-     */
-    ChronoZonedDateTime<C> plusMonths(long months) {
-        ChronoOffsetDateTime<C> newDT = dateTime.plusMonths(months);
-        return (newDT == dateTime ? this :
-            resolve(newDT.getDateTime(), zoneId, dateTime, ZoneResolvers.retainOffset()));
-    }
-
-    /**
-     * Returns a copy of this {@code ZoneChronoDateTime} with the specified period in weeks added.
-     * <p>
-     * This method adds the specified amount in weeks to the days field incrementing
-     * the month and year fields as necessary to ensure the result remains valid.
-     * The result is only invalid if the maximum/minimum year is exceeded.
-     * <p>
-     * For example, 2008-12-31 plus one week would result in the 2009-01-07.
-     * <p>
-     * If the adjustment results in a date-time that is invalid, then the
-     * {@link ZoneResolvers#retainOffset()} resolver is used.
-     * <p>
-     * This instance is immutable and unaffected by this method call.
-     *
-     * @param weeks  the weeks to add, positive or negative
-     * @return a {@code ZoneChronoDateTime} based on this date-time with the weeks added, not null
-     * @throws DateTimeException if the result exceeds the supported range
-     */
-    ChronoZonedDateTime<C> plusWeeks(long weeks) {
-        ChronoOffsetDateTimeImpl<C> newDT = dateTime.plusWeeks(weeks);
-        return (newDT == dateTime ? this :
-            resolve(newDT.getDateTime(), zoneId, dateTime, ZoneResolvers.retainOffset()));
-    }
-
-    /**
-     * Returns a copy of this {@code ZoneChronoDateTime} with the specified period in days added.
-     * <p>
-     * This method adds the specified amount to the days field incrementing the
-     * month and year fields as necessary to ensure the result remains valid.
-     * The result is only invalid if the maximum/minimum year is exceeded.
-     * <p>
-     * For example, 2008-12-31 plus one day would result in the 2009-01-01.
-     * <p>
-     * If the adjustment results in a date-time that is invalid, then the
-     * {@link ZoneResolvers#retainOffset()} resolver is used.
-     * <p>
-     * This instance is immutable and unaffected by this method call.
-     *
-     * @param days  the days to add, positive or negative
-     * @return a {@code ZoneChronoDateTime} based on this date-time with the days added, not null
-     * @throws DateTimeException if the result exceeds the supported range
-     */
-    ChronoZonedDateTime<C> plusDays(long days) {
-        ChronoOffsetDateTimeImpl<C> newDT = dateTime.plusDays(days);
-        return (newDT == dateTime ? this :
-            resolve(newDT.getDateTime(), zoneId, dateTime, ZoneResolvers.retainOffset()));
-    }
-
-    /**
-     * Returns a copy of this {@code ZoneChronoDateTime} with the specified period in hours added.
-     * <p>
-     * This method uses field based addition.
-     * This method changes the field by the specified number of hours.
-     * This may, at daylight savings cutover, result in a duration being added
-     * that is more or less than the specified number of hours.
-     * <p>
-     * For example, consider a time-zone where the spring DST cutover means that
-     * the local times 01:00 to 01:59 do not exist. Using this method, adding
-     * a period of 2 hours to 00:30 will result in 02:30, but it is important
-     * to note that the change in duration was only 1 hour.
-     * <p>
-     * If the adjustment results in a date-time that is invalid, then the
-     * {@link ZoneResolvers#retainOffset()} resolver is used.
-     * <p>
-     * This instance is immutable and unaffected by this method call.
-     *
-     * @param hours  the hours to add, positive or negative
-     * @return a {@code ZoneChronoDateTime} based on this date-time with the hours added, not null
-     * @throws DateTimeException if the result exceeds the supported range
-     */
-    ChronoZonedDateTime<C> plusHours(long hours) {
-        ChronoOffsetDateTime<C> newDT = dateTime.plusHours(hours);
-        return (newDT == dateTime ? this :
-            resolve(newDT.getDateTime(), zoneId, dateTime, ZoneResolvers.retainOffset()));
-    }
-
-    /**
-     * Returns a copy of this {@code ZoneChronoDateTime} with the specified period in minutes added.
-     * <p>
-     * If the adjustment results in a date-time that is invalid, then the
-     * {@link ZoneResolvers#retainOffset()} resolver is used.
-     * <p>
-     * This instance is immutable and unaffected by this method call.
-     *
-     * @param minutes  the minutes to add, positive or negative
-     * @return a {@code ZoneChronoDateTime} based on this date-time with the minutes added, not null
-     * @throws DateTimeException if the result exceeds the supported range
-     */
-    ChronoZonedDateTime<C> plusMinutes(long minutes) {
-        ChronoOffsetDateTime<C> newDT = dateTime.plusMinutes(minutes);
-        return (newDT == dateTime ? this :
-            resolve(newDT.getDateTime(), zoneId, dateTime, ZoneResolvers.retainOffset()));
-    }
-
-    /**
-     * Returns a copy of this {@code ZoneChronoDateTime} with the specified period in seconds added.
-     * <p>
-     * If the adjustment results in a date-time that is invalid, then the
-     * {@link ZoneResolvers#retainOffset()} resolver is used.
-     * <p>
-     * This instance is immutable and unaffected by this method call.
-     *
-     * @param seconds  the seconds to add, positive or negative
-     * @return a {@code ZoneChronoDateTime} based on this date-time with the seconds added, not null
-     * @throws DateTimeException if the result exceeds the supported range
-     */
-    ChronoZonedDateTime<C> plusSeconds(long seconds) {
-        ChronoOffsetDateTime<C> newDT = dateTime.plusSeconds(seconds);
-        return (newDT == dateTime ? this :
-            resolve(newDT.getDateTime(), zoneId, dateTime, ZoneResolvers.retainOffset()));
-    }
-
-    /**
-     * Returns a copy of this {@code ZoneChronoDateTime} with the specified period in nanoseconds added.
-     * <p>
-     * If the adjustment results in a date-time that is invalid, then the
-     * {@link ZoneResolvers#retainOffset()} resolver is used.
-     * <p>
-     * This instance is immutable and unaffected by this method call.
-     *
-     * @param nanos  the nanos to add, positive or negative
-     * @return a {@code ZoneChronoDateTime} based on this date-time with the nanoseconds added, not null
-     * @throws DateTimeException if the result exceeds the supported range
-     */
-    ChronoZonedDateTime<C> plusNanos(long nanos) {
-        ChronoOffsetDateTime<C> newDT = dateTime.plusNanos(nanos);
-        return (newDT == dateTime ? this :
-            resolve(newDT.getDateTime(), zoneId, dateTime, ZoneResolvers.retainOffset()));
-    }
-
-    //-----------------------------------------------------------------------
-    /**
-     * Returns a copy of this {@code ZoneChronoDateTime} with the specified period in years subtracted.
-     * <p>
-     * This method subtracts the specified amount to the years field in four steps:
-     * <ol>
-     * <li>Add the input years to the year field</li>
-     * <li>Check if the resulting date would be invalid</li>
-     * <li>Adjust the day-of-month to the last valid day if necessary</li>
-     * <li>Resolve the date-time using {@link ZoneResolvers#retainOffset()}</li>
-     * </ol>
-     * <p>
-     * For example, 2008-02-29 (leap year) minus one year would result in the
-     * invalid date 2009-02-29 (standard year). Instead of returning an invalid
-     * result, the last valid day of the month, 2009-02-28, is selected instead.
-     * <p>
-     * This instance is immutable and unaffected by this method call.
-     *
-     * @param years  the years to subtract, positive or negative
-     * @return a {@code ZoneChronoDateTime} based on this date-time with the years subtracted, not null
-     * @throws DateTimeException if the result exceeds the supported range
-     */
-    ChronoZonedDateTime<C> minusYears(long years) {
-        ChronoOffsetDateTime<C> newDT = dateTime.minusYears(years);
-        return (newDT == dateTime ? this :
-            resolve(newDT.getDateTime(), zoneId, dateTime, ZoneResolvers.retainOffset()));
-    }
-
-    /**
-     * Returns a copy of this {@code ZoneChronoDateTime} with the specified period in months subtracted.
-     * <p>
-     * This method subtracts the specified amount to the months field in four steps:
-     * <ol>
-     * <li>Add the input months to the month-of-year field</li>
-     * <li>Check if the resulting date would be invalid</li>
-     * <li>Adjust the day-of-month to the last valid day if necessary</li>
-     * <li>Resolve the date-time using {@link ZoneResolvers#retainOffset()}</li>
-     * </ol>
-     * <p>
-     * For example, 2007-03-31 minus one month would result in the invalid date
-     * 2007-04-31. Instead of returning an invalid result, the last valid day
-     * of the month, 2007-04-30, is selected instead.
-     * <p>
-     * This instance is immutable and unaffected by this method call.
-     *
-     * @param months  the months to subtract, positive or negative
-     * @return a {@code ZoneChronoDateTime} based on this date-time with the months subtracted, not null
-     * @throws DateTimeException if the result exceeds the supported range
-     */
-    ChronoZonedDateTime<C> minusMonths(long months) {
-        ChronoOffsetDateTime<C> newDT = dateTime.minusMonths(months);
-        return (newDT == dateTime ? this :
-            resolve(newDT.getDateTime(), zoneId, dateTime, ZoneResolvers.retainOffset()));
-    }
-
-    /**
-     * Returns a copy of this {@code ZoneChronoDateTime} with the specified period in weeks subtracted.
-     * <p>
-     * This method subtracts the specified amount in weeks to the days field incrementing
-     * the month and year fields as necessary to ensure the result remains valid.
-     * The result is only invalid if the maximum/minimum year is exceeded.
-     * <p>
-     * For example, 2008-12-31 minus one week would result in the 2009-01-07.
-     * <p>
-     * If the adjustment results in a date-time that is invalid, then the
-     * {@link ZoneResolvers#retainOffset()} resolver is used.
-     * <p>
-     * This instance is immutable and unaffected by this method call.
-     *
-     * @param weeks  the weeks to subtract, positive or negative
-     * @return a {@code ZoneChronoDateTime} based on this date-time with the weeks subtracted, not null
-     * @throws DateTimeException if the result exceeds the supported range
-     */
-    ChronoZonedDateTime<C> minusWeeks(long weeks) {
-        ChronoOffsetDateTime<C> newDT = dateTime.minusWeeks(weeks);
-        return (newDT == dateTime ? this :
-            resolve(newDT.getDateTime(), zoneId, dateTime, ZoneResolvers.retainOffset()));
-    }
-
-    /**
-     * Returns a copy of this {@code ZoneChronoDateTime} with the specified period in days subtracted.
-     * <p>
-     * This method subtracts the specified amount to the days field incrementing the
-     * month and year fields as necessary to ensure the result remains valid.
-     * The result is only invalid if the maximum/minimum year is exceeded.
-     * <p>
-     * For example, 2008-12-31 minus one day would result in the 2009-01-01.
-     * <p>
-     * If the adjustment results in a date-time that is invalid, then the
-     * {@link ZoneResolvers#retainOffset()} resolver is used.
-     * <p>
-     * This instance is immutable and unaffected by this method call.
-     *
-     * @param days  the days to subtract, positive or negative
-     * @return a {@code ZoneChronoDateTime} based on this date-time with the days subtracted, not null
-     * @throws DateTimeException if the result exceeds the supported range
-     */
-    ChronoZonedDateTime<C> minusDays(long days) {
-        ChronoOffsetDateTime<C> newDT = dateTime.minusDays(days);
-        return (newDT == dateTime ? this :
-            resolve(newDT.getDateTime(), zoneId, dateTime, ZoneResolvers.retainOffset()));
-    }
-
-    /**
-     * Returns a copy of this {@code ZoneChronoDateTime} with the specified period in hours subtracted.
-     * <p>
-     * This method uses field based subtraction.
-     * This method changes the field by the specified number of hours.
-     * This may, at daylight savings cutover, result in a duration being subtracted
-     * that is more or less than the specified number of hours.
-     * <p>
-     * For example, consider a time-zone where the spring DST cutover means that
-     * the local times 01:00 to 01:59 do not exist. Using this method, subtracting
-     * a period of 2 hours from 02:30 will result in 00:30, but it is important
-     * to note that the change in duration was only 1 hour.
-     * <p>
-     * If the adjustment results in a date-time that is invalid, then the
-     * {@link ZoneResolvers#retainOffset()} resolver is used.
-     * <p>
-     * This instance is immutable and unaffected by this method call.
-     *
-     * @param hours  the hours to subtract, positive or negative
-     * @return a {@code ZoneChronoDateTime} based on this date-time with the hours subtracted, not null
-     * @throws DateTimeException if the result exceeds the supported range
-     */
-    ChronoZonedDateTime<C> minusHours(long hours) {
-        ChronoOffsetDateTime<C> newDT = dateTime.minusHours(hours);
-        return (newDT == dateTime ? this :
-            resolve(newDT.getDateTime(), zoneId, dateTime, ZoneResolvers.retainOffset()));
-    }
-
-    /**
-     * Returns a copy of this {@code ZoneChronoDateTime} with the specified period in minutes subtracted.
-     * <p>
-     * If the adjustment results in a date-time that is invalid, then the
-     * {@link ZoneResolvers#retainOffset()} resolver is used.
-     * <p>
-     * This instance is immutable and unaffected by this method call.
-     *
-     * @param minutes  the minutes to subtract, positive or negative
-     * @return a {@code ZoneChronoDateTime} based on this date-time with the minutes subtracted, not null
-     * @throws DateTimeException if the result exceeds the supported range
-     */
-    ChronoZonedDateTime<C> minusMinutes(long minutes) {
-        ChronoOffsetDateTime<C> newDT = dateTime.minusMinutes(minutes);
-        return (newDT == dateTime ? this :
-            resolve(newDT.getDateTime(), zoneId, dateTime, ZoneResolvers.retainOffset()));
-    }
-
-    /**
-     * Returns a copy of this {@code ZoneChronoDateTime} with the specified period in seconds subtracted.
-     * <p>
-     * If the adjustment results in a date-time that is invalid, then the
-     * {@link ZoneResolvers#retainOffset()} resolver is used.
-     * <p>
-     * This instance is immutable and unaffected by this method call.
-     *
-     * @param seconds  the seconds to subtract, positive or negative
-     * @return a {@code ZoneChronoDateTime} based on this date-time with the seconds subtracted, not null
-     * @throws DateTimeException if the result exceeds the supported range
-     */
-    ChronoZonedDateTime<C> minusSeconds(long seconds) {
-        ChronoOffsetDateTime<C> newDT = dateTime.minusSeconds(seconds);
-        return (newDT == dateTime ? this :
-            resolve(newDT.getDateTime(), zoneId, dateTime, ZoneResolvers.retainOffset()));
-    }
-
-    /**
-     * Returns a copy of this {@code ZoneChronoDateTime} with the specified period in nanoseconds subtracted.
-     * <p>
-     * If the adjustment results in a date-time that is invalid, then the
-     * {@link ZoneResolvers#retainOffset()} resolver is used.
-     * <p>
-     * This instance is immutable and unaffected by this method call.
-     *
-     * @param nanos  the nanos to subtract, positive or negative
-     * @return a {@code ZoneChronoDateTime} based on this date-time with the nanoseconds subtracted, not null
-     * @throws DateTimeException if the result exceeds the supported range
-     */
-    ChronoZonedDateTime<C> minusNanos(long nanos) {
-        ChronoOffsetDateTime<C> newDT = dateTime.minusNanos(nanos);
-        return (newDT == dateTime ? this :
-            resolve(newDT.getDateTime(), zoneId, dateTime, ZoneResolvers.retainOffset()));
-    }
-
-    //-----------------------------------------------------------------------
-=======
->>>>>>> 60a2d64b
     @Override
     public long periodUntil(DateTime endDateTime, PeriodUnit unit) {
         if (endDateTime instanceof ChronoOffsetDateTime == false) {
