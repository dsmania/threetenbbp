/*
 * Copyright (c) 2012, Stephen Colebourne & Michael Nascimento Santos
 *
 * All rights reserved.
 *
 * Redistribution and use in source and binary forms, with or without
 * modification, are permitted provided that the following conditions are met:
 *
 *  * Redistributions of source code must retain the above copyright notice,
 *    this list of conditions and the following disclaimer.
 *
 *  * Redistributions in binary form must reproduce the above copyright notice,
 *    this list of conditions and the following disclaimer in the documentation
 *    and/or other materials provided with the distribution.
 *
 *  * Neither the name of JSR-310 nor the names of its contributors
 *    may be used to endorse or promote products derived from this software
 *    without specific prior written permission.
 *
 * THIS SOFTWARE IS PROVIDED BY THE COPYRIGHT HOLDERS AND CONTRIBUTORS
 * "AS IS" AND ANY EXPRESS OR IMPLIED WARRANTIES, INCLUDING, BUT NOT
 * LIMITED TO, THE IMPLIED WARRANTIES OF MERCHANTABILITY AND FITNESS FOR
 * A PARTICULAR PURPOSE ARE DISCLAIMED. IN NO EVENT SHALL THE COPYRIGHT OWNER OR
 * CONTRIBUTORS BE LIABLE FOR ANY DIRECT, INDIRECT, INCIDENTAL, SPECIAL,
 * EXEMPLARY, OR CONSEQUENTIAL DAMAGES (INCLUDING, BUT NOT LIMITED TO,
 * PROCUREMENT OF SUBSTITUTE GOODS OR SERVICES; LOSS OF USE, DATA, OR
 * PROFITS; OR BUSINESS INTERRUPTION) HOWEVER CAUSED AND ON ANY THEORY OF
 * LIABILITY, WHETHER IN CONTRACT, STRICT LIABILITY, OR TORT (INCLUDING
 * NEGLIGENCE OR OTHERWISE) ARISING IN ANY WAY OUT OF THE USE OF THIS
 * SOFTWARE, EVEN IF ADVISED OF THE POSSIBILITY OF SUCH DAMAGE.
 */
package javax.time.builder;

import javax.time.CalendricalException;
import javax.time.Duration;
import javax.time.LocalDate;
import javax.time.LocalDateTime;
import javax.time.LocalTime;
import javax.time.calendrical.DateTimeRuleRange;

/**
 * The ISO-8601 calendar system.
 * 
 * @author Stephen Colebourne
 */
public class ISOChrono implements Chrono, DateTimeRules {

    /**
     * Singleton instance.
     */
    public static final ISOChrono INSTANCE = new ISOChrono();
    /**
     * The minimum permitted year.
     */
    private static final int MIN_YEAR = -999999998;
    /**
     * The maximum permitted year.
     */
    private static final int MAX_YEAR = 999999999;
    /**
     * The minimum permitted epoch-month.
     */
    private static final long MIN_EPOCH_MONTH = (MIN_YEAR - 1970L) * 12L;
    /**
     * The maximum permitted epoch-month.
     */
    private static final long MAX_EPOCH_MONTH = (MAX_YEAR - 1970L) * 12L - 1L;
    /**
     * The minimum permitted epoch-day.
     */
    private static final long MIN_EPOCH_DAY = 0;
    /**
     * The maximum permitted epoch-day.
     */
    private static final long MAX_EPOCH_DAY = 0;

    @Override
    public String getName() {
        return "ISO";
    }

    //-----------------------------------------------------------------------
    @Override
    public DateTimeRuleRange getRange(DateTimeField field) {
        if (field instanceof StandardDateTimeField) {
            switch ((StandardDateTimeField) field) {
                case ERA: return DateTimeRuleRange.of(0, 1);
                case YEAR: return DateTimeRuleRange.of(MIN_YEAR, MAX_YEAR);
                case YEAR_OF_ERA: return DateTimeRuleRange.of(1, MAX_YEAR);
                case EPOCH_MONTH: return DateTimeRuleRange.of(MIN_EPOCH_MONTH, MAX_EPOCH_MONTH);
                case MONTH_OF_YEAR: return DateTimeRuleRange.of(1, 12);
                case EPOCH_DAY: return DateTimeRuleRange.of(MIN_EPOCH_DAY, MAX_EPOCH_DAY);
                case DAY_OF_MONTH: return DateTimeRuleRange.of(1, 28, 31);
                case DAY_OF_YEAR: return DateTimeRuleRange.of(1, 365, 366);
                case DAY_OF_WEEK: return DateTimeRuleRange.of(1, 7);
                case HOUR_OF_DAY: return DateTimeRuleRange.of(0, 23);
                case MINUTE_OF_HOUR: return DateTimeRuleRange.of(0, 59);
                case SECOND_OF_MINUTE: return DateTimeRuleRange.of(0, 59);
                case MILLI_OF_SECOND: return DateTimeRuleRange.of(0, 999);
                case MICRO_OF_SECOND: return DateTimeRuleRange.of(0, 999999);
                case NANO_OF_SECOND: return DateTimeRuleRange.of(0, 999999999);
            }
            throw new CalendricalException("Unsupported field");
        }
        return field.implementationRules(this).getRange(field);
    }

    @Override
    public DateTimeRuleRange getRange(DateTimeField field, LocalDate date, LocalTime time) {
        if (field instanceof StandardDateTimeField) {
            if (date != null) {
                switch ((StandardDateTimeField) field) {
                    case DAY_OF_MONTH: return DateTimeRuleRange.of(1, date.getMonthOfYear().lengthInDays(date.isLeapYear()));
                    case DAY_OF_YEAR: return DateTimeRuleRange.of(1, date.isLeapYear() ? 366 : 365);
                }
            }
            return getRange(field);
        }
        return field.implementationRules(this).getRange(field, date, time);
    }

    //-----------------------------------------------------------------------
    @Override
    public long getDateValue(LocalDate date, DateTimeField field) {
        if (field instanceof StandardDateTimeField) {
            switch ((StandardDateTimeField) field) {
                case ERA: return (date.getYear() > 0 ? 1 : 0);
                case YEAR: return date.getYear();
                case YEAR_OF_ERA: return (date.getYear() > 0 ? date.getYear() : 1 - date.getYear());
                case EPOCH_MONTH: return ((date.getYear() - 1970) * 12L) + date.getMonthOfYear().ordinal();
                case MONTH_OF_YEAR: return date.getMonthOfYear().getValue();
                case EPOCH_DAY: return date.toEpochDay();
                case DAY_OF_MONTH: return date.getDayOfMonth();
                case DAY_OF_YEAR: return date.getDayOfYear();
                case DAY_OF_WEEK: return date.getDayOfWeek().getValue();
            }
            throw new CalendricalException("Unsupported field");
        }
        return field.implementationRules(this).getDateValue(date, field);
    }

    //-----------------------------------------------------------------------
    @Override
    public long getTimeValue(LocalTime time, DateTimeField field) {
        if (field instanceof StandardDateTimeField) {
            switch ((StandardDateTimeField) field) {
                case NANO_OF_DAY: return time.toNanoOfDay();
                case NANO_OF_SECOND: return time.getNanoOfSecond();
                case MICRO_OF_SECOND: return time.getNanoOfSecond() / 1000;
                case MICRO_OF_DAY: return time.toNanoOfDay() / 1000;
                case MILLI_OF_SECOND: return time.getNanoOfSecond() / 1000000;
                case MILLI_OF_DAY: return time.toNanoOfDay() / 1000000;
                case SECOND_OF_MINUTE: return time.getSecondOfMinute();
                case SECOND_OF_DAY: return time.toSecondOfDay();
                case MINUTE_OF_HOUR: return time.getMinuteOfHour();
                case MINUTE_OF_DAY: return time.getHourOfDay() * 60 + time.getMinuteOfHour();
                case HOUR_OF_DAY: return time.getHourOfDay();
            }
            throw new CalendricalException("Unsupported field");
        }
        return field.implementationRules(this).getTimeValue(time, field);
    }

    //-----------------------------------------------------------------------
    @Override
    public long getDateTimeValue(LocalDateTime dateTime, DateTimeField field) {
        if (field instanceof StandardDateTimeField) {
            StandardDateTimeField std = (StandardDateTimeField) field;
            if (std.isDateField()) {
                return getDateValue(dateTime.toLocalDate(), field);
            } else {
                return getTimeValue(dateTime.toLocalTime(), field);
            }
        }
        return field.implementationRules(this).getDateTimeValue(dateTime, field);
    }

    //-----------------------------------------------------------------------
    @Override
    public LocalDate setDate(LocalDate date, DateTimeField field, long newValue) {
        if (field instanceof StandardDateTimeField) {
            if (getRange(field, date, null).isValidValue(newValue) == false) {
                throw new IllegalArgumentException();  // TODO
            }
            switch ((StandardDateTimeField) field) {
                case ERA: {
                    if ((date.getYear() > 0 && newValue == 0) || (date.getYear() <= 0 && newValue == 1)) {
                        return date.withYear(1 - date.getYear());
                    }
                    return date;
                }
                case YEAR: return date.withYear((int) newValue);
                case YEAR_OF_ERA: return (date.getYear() > 0 ? date.withYear((int) newValue) : date.withYear((int) (1 - newValue)));
                case MONTH_OF_YEAR: return date.withMonthOfYear((int) newValue);
                case DAY_OF_MONTH: return date.withDayOfMonth((int) newValue);
                case DAY_OF_YEAR: return date.withDayOfYear((int) newValue);
                case DAY_OF_WEEK: return date.plusDays(newValue - date.getDayOfWeek().getValue());
            }
            throw new CalendricalException("Unsupported field on LocalDate: " + field);
        }
        return field.implementationRules(this).setDate(date, field, newValue);
    }

    @Override
    public LocalTime setTime(LocalTime time, DateTimeField field, long newValue) {
        if (field instanceof StandardDateTimeField) {
            if (getRange(field, null, time).isValidValue(newValue) == false) {
                throw new IllegalArgumentException();  // TODO
            }
            switch ((StandardDateTimeField) field) {
                case HOUR_OF_DAY: return time.withHourOfDay((int) newValue);
                case MINUTE_OF_HOUR: return time.withMinuteOfHour((int) newValue);
                case SECOND_OF_MINUTE: return time.withSecondOfMinute((int) newValue);
                case MILLI_OF_SECOND: return time.withNanoOfSecond((int) newValue * 1000000);
                case MICRO_OF_SECOND: return time.withNanoOfSecond((int) newValue * 1000);
                case NANO_OF_SECOND: return time.withNanoOfSecond((int) newValue);
            }
            throw new CalendricalException("Unsupported field on LocalTime: " + field);
        }
        return field.implementationRules(this).setTime(time, field, newValue);
    }

    @Override
    public LocalDateTime setDateTime(LocalDateTime dateTime, DateTimeField field, long newValue) {
        if (field instanceof StandardDateTimeField) {
            StandardDateTimeField std = (StandardDateTimeField) field;
            if (std.isDateField()) {
                return dateTime.with(setDate(dateTime.toLocalDate(), field, newValue));
            } else {
                return dateTime.with(setTime(dateTime.toLocalTime(), field, newValue));
            }
        }
        return field.implementationRules(this).setDateTime(dateTime, field, newValue);
    }

    //-----------------------------------------------------------------------
    @Override
    public LocalDate setDateLenient(LocalDate date, DateTimeField field, long newValue) {
        return null;
    }

    @Override
    public LocalTime setTimeLenient(LocalTime time, DateTimeField field, long newValue) {
        return null;
    }

    @Override
    public LocalDateTime setDateTimeLenient(LocalDateTime dateTime, DateTimeField field, long newValue) {
        return null;
    }

    //-----------------------------------------------------------------------
    @Override
    public LocalDate rollDate(LocalDate date, DateTimeField field, long roll) {
        DateTimeRuleRange range = getRange(field, date, null);
        long valueRange = (range.getMaximum() - range.getMinimum()) + 1;
        long currentValue = getDateValue(date, field);
        long newValue = roll % valueRange;  // TODO
        return addToDate(date, field.getBaseUnit(), newValue - currentValue);
    }

    @Override
    public LocalTime rollTime(LocalTime time, DateTimeField field, long roll) {
        return null;
    }

    @Override
    public LocalDateTime rollDateTime(LocalDateTime dateTime, DateTimeField field, long roll) {
        return null;
    }

    //-----------------------------------------------------------------------
    @Override
    public LocalDate addToDate(LocalDate date, PeriodUnit unit, long amount) {
        return null;
    }

    @Override
<<<<<<< HEAD
    public LocalTime rollTime(DateTimeField field, LocalTime time, long roll) {
    	DateTimeRuleRange range = getRange(field, null, time);
		long valueRange = (range.getMaximum() - range.getMinimum()) + 1;
		long currentValue = getValue(field, null, time);
		long newValue = roll % valueRange;
		return addToTime(field, time, newValue - currentValue);
    }

    @Override
    public LocalDateTime rollDateTime(DateTimeField field, LocalDateTime dateTime, long roll) {
		LocalDate date = dateTime.toLocalDate();
		LocalTime time = dateTime.toLocalTime();
		DateTimeRuleRange range = getRange(field, date, time);
		long valueRange = (range.getMaximum() - range.getMinimum()) + 1;
		long currentValue = getValue(field, date, time);
		long newValue = roll % valueRange;
		return addToDateTime(field, dateTime, newValue - currentValue);
=======
    public LocalTime addToTime(LocalTime time, PeriodUnit unit, long amount) {
        return null;
    }

    @Override
    public LocalDateTime addToDateTime(LocalDateTime dateTime, PeriodUnit unit, long amount) {
        return null;
>>>>>>> 7b72aaca
    }

    //-----------------------------------------------------------------------
    @Override
    public long getPeriodBetweenDates(PeriodUnit unit, LocalDate date1, LocalDate date2) {
        return 0;
    }

    @Override
    public long getPeriodBetweenTimes(PeriodUnit unit, LocalTime time1, LocalTime time2) {
        return 0;
    }

    @Override
    public long getPeriodBetweenDateTimes(PeriodUnit unit, LocalDateTime dateTime1, LocalDateTime dateTime2) {
        return 0;
    }

    @Override
    public Duration getEstimatedDuration(PeriodUnit unit) {
        return null;
    }

}<|MERGE_RESOLUTION|>--- conflicted
+++ resolved
@@ -258,15 +258,28 @@
         long newValue = roll % valueRange;  // TODO
         return addToDate(date, field.getBaseUnit(), newValue - currentValue);
     }
-
+    
     @Override
     public LocalTime rollTime(LocalTime time, DateTimeField field, long roll) {
-        return null;
+		DateTimeRuleRange range = getRange(field, null, time);
+		long valueRange = (range.getMaximum() - range.getMinimum()) + 1;
+		long currentValue = getTimeValue(time, field);
+		long newValue = roll % valueRange;
+		return addToTime(time, field.getBaseUnit(), newValue - currentValue);
     }
 
     @Override
     public LocalDateTime rollDateTime(LocalDateTime dateTime, DateTimeField field, long roll) {
-        return null;
+    	if (field instanceof StandardDateTimeField) {
+			StandardDateTimeField standardField = (StandardDateTimeField) field;
+			if(standardField.isDateField()) {
+				return dateTime.with(rollDate(dateTime.toLocalDate(), field, roll));
+			} else {
+				return dateTime.with(rollTime(dateTime.toLocalTime(), field, roll));
+			}
+		} else {
+			return field.implementationRules(this).rollDateTime(dateTime, field, roll);
+		}
     }
 
     //-----------------------------------------------------------------------
@@ -276,25 +289,6 @@
     }
 
     @Override
-<<<<<<< HEAD
-    public LocalTime rollTime(DateTimeField field, LocalTime time, long roll) {
-    	DateTimeRuleRange range = getRange(field, null, time);
-		long valueRange = (range.getMaximum() - range.getMinimum()) + 1;
-		long currentValue = getValue(field, null, time);
-		long newValue = roll % valueRange;
-		return addToTime(field, time, newValue - currentValue);
-    }
-
-    @Override
-    public LocalDateTime rollDateTime(DateTimeField field, LocalDateTime dateTime, long roll) {
-		LocalDate date = dateTime.toLocalDate();
-		LocalTime time = dateTime.toLocalTime();
-		DateTimeRuleRange range = getRange(field, date, time);
-		long valueRange = (range.getMaximum() - range.getMinimum()) + 1;
-		long currentValue = getValue(field, date, time);
-		long newValue = roll % valueRange;
-		return addToDateTime(field, dateTime, newValue - currentValue);
-=======
     public LocalTime addToTime(LocalTime time, PeriodUnit unit, long amount) {
         return null;
     }
@@ -302,7 +296,6 @@
     @Override
     public LocalDateTime addToDateTime(LocalDateTime dateTime, PeriodUnit unit, long amount) {
         return null;
->>>>>>> 7b72aaca
     }
 
     //-----------------------------------------------------------------------
