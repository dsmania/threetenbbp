/*
 * Copyright (c) 2007-2012, Stephen Colebourne & Michael Nascimento Santos
 *
 * All rights reserved.
 *
 * Redistribution and use in source and binary forms, with or without
 * modification, are permitted provided that the following conditions are met:
 *
 *  * Redistributions of source code must retain the above copyright notice,
 *    this list of conditions and the following disclaimer.
 *
 *  * Redistributions in binary form must reproduce the above copyright notice,
 *    this list of conditions and the following disclaimer in the documentation
 *    and/or other materials provided with the distribution.
 *
 *  * Neither the name of JSR-310 nor the names of its contributors
 *    may be used to endorse or promote products derived from this software
 *    without specific prior written permission.
 *
 * THIS SOFTWARE IS PROVIDED BY THE COPYRIGHT HOLDERS AND CONTRIBUTORS
 * "AS IS" AND ANY EXPRESS OR IMPLIED WARRANTIES, INCLUDING, BUT NOT
 * LIMITED TO, THE IMPLIED WARRANTIES OF MERCHANTABILITY AND FITNESS FOR
 * A PARTICULAR PURPOSE ARE DISCLAIMED. IN NO EVENT SHALL THE COPYRIGHT OWNER OR
 * CONTRIBUTORS BE LIABLE FOR ANY DIRECT, INDIRECT, INCIDENTAL, SPECIAL,
 * EXEMPLARY, OR CONSEQUENTIAL DAMAGES (INCLUDING, BUT NOT LIMITED TO,
 * PROCUREMENT OF SUBSTITUTE GOODS OR SERVICES; LOSS OF USE, DATA, OR
 * PROFITS; OR BUSINESS INTERRUPTION) HOWEVER CAUSED AND ON ANY THEORY OF
 * LIABILITY, WHETHER IN CONTRACT, STRICT LIABILITY, OR TORT (INCLUDING
 * NEGLIGENCE OR OTHERWISE) ARISING IN ANY WAY OUT OF THE USE OF THIS
 * SOFTWARE, EVEN IF ADVISED OF THE POSSIBILITY OF SUCH DAMAGE.
 */
package javax.time;

import static javax.time.DateTimeConstants.SECONDS_PER_DAY;
import static javax.time.calendrical.LocalDateTimeField.EPOCH_DAY;
import static javax.time.calendrical.LocalDateTimeField.OFFSET_SECONDS;

import java.io.Serializable;
import java.util.Objects;

import javax.time.calendrical.DateTime;
import javax.time.calendrical.DateTime.WithAdjuster;
import javax.time.calendrical.DateTimeAccessor;
import javax.time.calendrical.DateTimeAdjusters;
import javax.time.calendrical.DateTimeField;
import javax.time.calendrical.DateTimeValueRange;
import javax.time.calendrical.LocalDateTimeField;
import javax.time.calendrical.LocalPeriodUnit;
import javax.time.calendrical.PeriodUnit;
import javax.time.chrono.ISOChrono;
import javax.time.format.CalendricalFormatter;
import javax.time.format.DateTimeFormatters;
import javax.time.format.DateTimeParseException;
import javax.time.jdk8.DefaultInterfaceDateTimeAccessor;
import javax.time.jdk8.Jdk8Methods;
import javax.time.zone.ZoneResolvers;

/**
 * A date with a zone offset from UTC/Greenwich in the ISO-8601 calendar system,
 * such as {@code 2007-12-03+01:00}.
 * <p>
 * {@code OffsetDate} is an immutable date-time object that represents a date, often viewed
 * as year-month-day-offset. This object can also access other date fields such as
 * day-of-year, day-of-week and week-of-year.
 * <p>
 * This class does not store or represent a time.
 * For example, the value "2nd October 2007 +02:00" can be stored
 * in a {@code OffsetDate}.
 *
 * <h4>Implementation notes</h4>
 * This class is immutable and thread-safe.
 */
public final class OffsetDate
        extends DefaultInterfaceDateTimeAccessor
        implements DateTime, WithAdjuster, Comparable<OffsetDate>, Serializable {

    /**
     * Serialization version.
     */
    private static final long serialVersionUID = -4382054179074397774L;

    /**
     * The date, not null.
     */
    private final LocalDate date;
    /**
     * The zone offset, not null.
     */
    private final ZoneOffset offset;

    //-----------------------------------------------------------------------
    /**
     * Obtains the current date from the system clock in the default time-zone.
     * <p>
     * This will query the {@link Clock#systemDefaultZone() system clock} in the default
     * time-zone to obtain the current date.
     * The offset will be calculated from the time-zone in the clock.
     * <p>
     * Using this method will prevent the ability to use an alternate clock for testing
     * because the clock is hard-coded.
     *
     * @return the current date using the system clock, not null
     */
    public static OffsetDate now() {
        return now(Clock.systemDefaultZone());
    }

    /**
     * Obtains the current date from the specified clock.
     * <p>
     * This will query the specified clock to obtain the current date - today.
     * The offset will be calculated from the time-zone in the clock.
     * <p>
     * Using this method allows the use of an alternate clock for testing.
     * The alternate clock may be introduced using {@link Clock dependency injection}.
     *
     * @param clock  the clock to use, not null
     * @return the current date, not null
     */
    public static OffsetDate now(Clock clock) {
        Objects.requireNonNull(clock, "Clock");
        final Instant now = clock.instant();  // called once
        ZoneOffset offset = clock.getZone().getRules().getOffset(now);
        long epochSec = now.getEpochSecond() + offset.getTotalSeconds();  // overflow caught later
        long epochDay = Jdk8Methods.floorDiv(epochSec, SECONDS_PER_DAY);
        LocalDate date = LocalDate.ofEpochDay(epochDay);
        return new OffsetDate(date, offset);
    }

    //-----------------------------------------------------------------------
    /**
     * Obtains an instance of {@code OffsetDate} from a year, month and day.
     * <p>
     * The day must be valid for the year and month, otherwise an exception will be thrown.
     *
     * @param year  the year to represent, from MIN_YEAR to MAX_YEAR
     * @param month  the month-of-year to represent, not null
     * @param dayOfMonth  the day-of-month to represent, from 1 to 31
     * @param offset  the zone offset, not null
     * @return the offset date, not null
     * @throws DateTimeException if the value of any field is out of range
     * @throws DateTimeException if the day-of-month is invalid for the month-year
     */
    public static OffsetDate of(int year, Month month, int dayOfMonth, ZoneOffset offset) {
        LocalDate date = LocalDate.of(year, month, dayOfMonth);
        return new OffsetDate(date, offset);
    }

    /**
     * Obtains an instance of {@code OffsetDate} from a year, month and day.
     * <p>
     * The day must be valid for the year and month, otherwise an exception will be thrown.
     *
     * @param year  the year to represent, from MIN_YEAR to MAX_YEAR
     * @param month  the month-of-year to represent, from 1 (January) to 12 (December)
     * @param dayOfMonth  the day-of-month to represent, from 1 to 31
     * @param offset  the zone offset, not null
     * @return the offset date, not null
     * @throws DateTimeException if the value of any field is out of range
     * @throws DateTimeException if the day-of-month is invalid for the month-year
     */
    public static OffsetDate of(int year, int month, int dayOfMonth, ZoneOffset offset) {
        LocalDate date = LocalDate.of(year, month, dayOfMonth);
        return new OffsetDate(date, offset);
    }

    /**
     * Obtains an instance of {@code OffsetDate} from a local date and an offset.
     *
     * @param date  the local date, not null
     * @param offset  the zone offset, not null
     * @return the offset date, not null
     */
    public static OffsetDate of(LocalDate date, ZoneOffset offset) {
        return new OffsetDate(date, offset);
    }

    //-----------------------------------------------------------------------
    /**
     * Obtains an instance of {@code OffsetDate} from a date-time object.
     * <p>
     * A {@code DateTimeAccessor} represents some form of date and time information.
     * This factory converts the arbitrary date-time object to an instance of {@code OffsetDate}.
     *
     * @param dateTime  the date-time object to convert, not null
     * @return the offset date, not null
     * @throws DateTimeException if unable to convert to an {@code OffsetDate}
     */
    public static OffsetDate from(DateTimeAccessor dateTime) {
        if (dateTime instanceof OffsetDate) {
            return (OffsetDate) dateTime;
        }
        LocalDate date = LocalDate.from(dateTime);
        ZoneOffset offset = ZoneOffset.from(dateTime);
        return new OffsetDate(date, offset);
    }

    //-----------------------------------------------------------------------
    /**
     * Obtains an instance of {@code OffsetDate} from a text string such as {@code 2007-12-03+01:00}.
     * <p>
     * The string must represent a valid date and is parsed using
     * {@link javax.time.format.DateTimeFormatters#isoOffsetDate()}.
     *
     * @param text  the text to parse such as "2007-12-03+01:00", not null
     * @return the parsed offset date, not null
     * @throws DateTimeParseException if the text cannot be parsed
     */
    public static OffsetDate parse(CharSequence text) {
        return parse(text, DateTimeFormatters.isoOffsetDate());
    }

    /**
     * Obtains an instance of {@code OffsetDate} from a text string using a specific formatter.
     * <p>
     * The text is parsed using the formatter, returning a date.
     *
     * @param text  the text to parse, not null
     * @param formatter  the formatter to use, not null
     * @return the parsed offset date, not null
     * @throws DateTimeParseException if the text cannot be parsed
     */
    public static OffsetDate parse(CharSequence text, CalendricalFormatter formatter) {
        Objects.requireNonNull(formatter, "CalendricalFormatter");
        return formatter.parse(text, OffsetDate.class);
    }

    //-----------------------------------------------------------------------
    /**
     * Constructor.
     *
     * @param date  the date, validated as not null
     * @param offset  the zone offset, validated as not null
     */
    private OffsetDate(LocalDate date, ZoneOffset offset) {
        this.date = Objects.requireNonNull(date, "LocalDate");
        this.offset = Objects.requireNonNull(offset, "ZoneOffset");
    }

    /**
     * Returns a new date based on this one, returning {@code this} where possible.
     *
     * @param date  the date to create with, not null
     * @param offset  the zone offset to create with, not null
     */
    private OffsetDate with(LocalDate date, ZoneOffset offset) {
        if (this.date == date && this.offset.equals(offset)) {
            return this;
        }
        return new OffsetDate(date, offset);
    }

    //-----------------------------------------------------------------------
    @Override
    public boolean isSupported(DateTimeField field) {
        if (field instanceof LocalDateTimeField) {
            return ((LocalDateTimeField) field).isDateField() || field == OFFSET_SECONDS;
        }
        return field != null && field.doIsSupported(this);
    }

    @Override
    public DateTimeValueRange range(DateTimeField field) {
        if (field instanceof LocalDateTimeField) {
            if (field == OFFSET_SECONDS) {
                return field.range();
            }
            return date.range(field);
        }
        return field.doRange(this);
    }

    @Override
    public long getLong(DateTimeField field) {
        if (field instanceof LocalDateTimeField) {
            if (field == OFFSET_SECONDS) {
                return getOffset().getTotalSeconds();
            }
            return date.getLong(field);
        }
        return field.doGet(this);
    }

    //-----------------------------------------------------------------------
    /**
     * Gets the zone offset.
     *
     * @return the zone offset, not null
     */
    public ZoneOffset getOffset() {
        return offset;
    }

    /**
     * Returns a copy of this {@code OffsetDate} with the specified offset.
     * <p>
     * This method returns an object with the same {@code LocalDate} and the specified {@code ZoneOffset}.
     * No calculation is needed or performed.
     * For example, if this time represents {@code 2007-12-03+02:00} and the offset specified is
     * {@code +03:00}, then this method will return {@code 2007-12-03+03:00}.
     * <p>
     * This instance is immutable and unaffected by this method call.
     *
     * @param offset  the zone offset to change to, not null
     * @return an {@code OffsetDate} based on this date with the requested offset, not null
     */
    public OffsetDate withOffset(ZoneOffset offset) {
        Objects.requireNonNull(offset, "ZoneOffset");
        return with(date, offset);
    }

    //-----------------------------------------------------------------------
    /**
     * Gets the year field.
     * <p>
     * This method returns the primitive {@code int} value for the year.
     * <p>
     * The year returned by this method is proleptic as per {@code get(YEAR)}.
     * To obtain the year-of-era, use {@code get(YEAR_OF_ERA}.
     *
     * @return the year, from MIN_YEAR to MAX_YEAR
     */
    public int getYear() {
        return date.getYear();
    }

    /**
     * Gets the month-of-year field from 1 to 12.
     * <p>
     * This method returns the month as an {@code int} from 1 to 12.
     * Application code is frequently clearer if the enum {@link Month}
     * is used by calling {@link #getMonth()}.
     *
     * @return the month-of-year, from 1 to 12
     * @see #getMonth()
     */
    public int getMonthValue() {
        return date.getMonthValue();
    }

    /**
     * Gets the month-of-year field using the {@code Month} enum.
     * <p>
     * This method returns the enum {@link Month} for the month.
     * This avoids confusion as to what {@code int} values mean.
     * If you need access to the primitive {@code int} value then the enum
     * provides the {@link Month#getValue() int value}.
     *
     * @return the month-of-year, not null
     * @see #getMonthValue()
     */
    public Month getMonth() {
        return date.getMonth();
    }

    /**
     * Gets the day-of-month field.
     * <p>
     * This method returns the primitive {@code int} value for the day-of-month.
     *
     * @return the day-of-month, from 1 to 31
     */
    public int getDayOfMonth() {
        return date.getDayOfMonth();
    }

    /**
     * Gets the day-of-year field.
     * <p>
     * This method returns the primitive {@code int} value for the day-of-year.
     *
     * @return the day-of-year, from 1 to 365, or 366 in a leap year
     */
    public int getDayOfYear() {
        return date.getDayOfYear();
    }

    /**
     * Gets the day-of-week field, which is an enum {@code DayOfWeek}.
     * <p>
     * This method returns the enum {@link DayOfWeek} for the day-of-week.
     * This avoids confusion as to what {@code int} values mean.
     * If you need access to the primitive {@code int} value then the enum
     * provides the {@link DayOfWeek#getValue() int value}.
     * <p>
     * Additional information can be obtained from the {@code DayOfWeek}.
     * This includes textual names of the values.
     *
     * @return the day-of-week, not null
     */
    public DayOfWeek getDayOfWeek() {
        return date.getDayOfWeek();
    }

    //-----------------------------------------------------------------------
    /**
     * Returns an adjusted date based on this date.
     * <p>
     * This adjusts the date according to the rules of the specified adjuster.
     * A simple adjuster might simply set the one of the fields, such as the year field.
     * A more complex adjuster might set the date to the last day of the month.
     * A selection of common adjustments is provided in {@link DateTimeAdjusters}.
     * These include finding the "last day of the month" and "next Wednesday".
     * The adjuster is responsible for handling special cases, such as the varying
     * lengths of month and leap years.
     * <p>
     * In addition, all principal classes implement the {@link WithAdjuster} interface,
     * including this one. For example, {@link Month} implements the adjuster interface.
     * As such, this code will compile and run:
     * <pre>
     *  date.with(Month.JULY);
     * </pre>
     * <p>
     * This instance is immutable and unaffected by this method call.
     *
     * @param adjuster the adjuster to use, not null
     * @return an {@code OffsetDate} based on this date with the adjustment made, not null
     * @throws DateTimeException if the adjustment cannot be made
     */
    public OffsetDate with(WithAdjuster adjuster) {
        if (adjuster instanceof LocalDate) {
            return with((LocalDate) adjuster, offset);
        } else if (adjuster instanceof ZoneOffset) {
            return with(date, (ZoneOffset) adjuster);
        } else if (adjuster instanceof OffsetDate) {
            return (OffsetDate) adjuster;
        }
        return (OffsetDate) adjuster.doWithAdjustment(this);
    }

    /**
     * Returns a copy of this date with the specified field altered.
     * <p>
     * This method returns a new date based on this date with a new value for the specified field.
     * This can be used to change any field, for example to set the year, month of day-of-month.
     * The offset is not part of the calculation and will be unchanged in the result.
     * <p>
     * In some cases, changing the specified field can cause the resulting date to become invalid,
     * such as changing the month from January to February would make the day-of-month 31 invalid.
     * In cases like this, the field is responsible for resolving the date. Typically it will choose
     * the previous valid date, which would be the last valid day of February in this example.
     * <p>
     * This instance is immutable and unaffected by this method call.
     *
     * @param field  the field to set in the returned date, not null
     * @param newValue  the new value of the field in the returned date, not null
     * @return an {@code OffsetDate} based on this date with the specified field set, not null
     * @throws DateTimeException if the value is invalid
     */
    public OffsetDate with(DateTimeField field, long newValue) {
        if (field instanceof LocalDateTimeField) {
            if (field == OFFSET_SECONDS) {
                LocalDateTimeField f = (LocalDateTimeField) field;
                return with(date, ZoneOffset.ofTotalSeconds(f.checkValidIntValue(newValue)));
            }
            return with(date.with(field, newValue), offset);
        }
        return field.doSet(this, newValue);
    }

    //-----------------------------------------------------------------------
    /**
     * Returns a copy of this {@code OffsetDate} with the year altered.
     * The offset does not affect the calculation and will be the same in the result.
     * If the day-of-month is invalid for the year, it will be changed to the last valid day of the month.
     * <p>
     * This instance is immutable and unaffected by this method call.
     *
     * @param year  the year to set in the returned date, from MIN_YEAR to MAX_YEAR
     * @return an {@code OffsetDate} based on this date with the requested year, not null
     * @throws DateTimeException if the year value is invalid
     */
    public OffsetDate withYear(int year) {
        return with(date.withYear(year), offset);
    }

    /**
     * Returns a copy of this {@code OffsetDate} with the month-of-year altered.
     * The offset does not affect the calculation and will be the same in the result.
     * If the day-of-month is invalid for the year, it will be changed to the last valid day of the month.
     * <p>
     * This instance is immutable and unaffected by this method call.
     *
     * @param month  the month-of-year to set in the returned date, from 1 (January) to 12 (December)
     * @return an {@code OffsetDate} based on this date with the requested month, not null
     * @throws DateTimeException if the month-of-year value is invalid
     */
    public OffsetDate withMonth(int month) {
        return with(date.withMonth(month), offset);
    }

    /**
     * Returns a copy of this {@code OffsetDate} with the day-of-month altered.
     * If the resulting date is invalid, an exception is thrown.
     * The offset does not affect the calculation and will be the same in the result.
     * <p>
     * This instance is immutable and unaffected by this method call.
     *
     * @param dayOfMonth  the day-of-month to set in the returned date, from 1 to 28-31
     * @return an {@code OffsetDate} based on this date with the requested day, not null
     * @throws DateTimeException if the day-of-month value is invalid
     * @throws DateTimeException if the day-of-month is invalid for the month-year
     */
    public OffsetDate withDayOfMonth(int dayOfMonth) {
        return with(date.withDayOfMonth(dayOfMonth), offset);
    }

    /**
     * Returns a copy of this {@code OffsetDate} with the day-of-year altered.
     * If the resulting date is invalid, an exception is thrown.
     * <p>
     * This instance is immutable and unaffected by this method call.
     *
     * @param dayOfYear  the day-of-year to set in the returned date, from 1 to 365-366
     * @return an {@code OffsetDate} based on this date with the requested day, not null
     * @throws DateTimeException if the day-of-year value is invalid
     * @throws DateTimeException if the day-of-year is invalid for the year
     */
    public OffsetDate withDayOfYear(int dayOfYear) {
        return with(date.withDayOfYear(dayOfYear), offset);
    }

    //-----------------------------------------------------------------------
    /**
     * Returns a copy of this date with the specified period added.
     * <p>
     * This method returns a new date based on this date with the specified period added.
     * The adjuster is typically {@link Period} but may be any other type implementing
     * the {@link javax.time.calendrical.DateTime.PlusAdjuster} interface.
     * The calculation is delegated to the specified adjuster, which typically calls
     * back to {@link #plus(long, PeriodUnit)}.
     * The offset is not part of the calculation and will be unchanged in the result.
     * <p>
     * This instance is immutable and unaffected by this method call.
     *
     * @param adjuster  the adjuster to use, not null
     * @return an {@code OffsetDate} based on this date with the addition made, not null
     * @throws DateTimeException if the addition cannot be made
     * @throws ArithmeticException if numeric overflow occurs
     */
    public OffsetDate plus(PlusAdjuster adjuster) {
        return (OffsetDate) adjuster.doPlusAdjustment(this);
    }

    /**
     * Returns a copy of this date with the specified period added.
     * <p>
     * This method returns a new date based on this date with the specified period added.
     * This can be used to add any period that is defined by a unit, for example to add years, months or days.
     * The unit is responsible for the details of the calculation, including the resolution
     * of any edge cases in the calculation.
     * The offset is not part of the calculation and will be unchanged in the result.
     * <p>
     * This instance is immutable and unaffected by this method call.
     *
     * @param amountToAdd  the amount of the unit to add to the returned date, not null
     * @param unit  the unit of the period to add, not null
     * @return an {@code OffsetDate} based on this date with the specified period added, not null
     * @throws DateTimeException if the unit cannot be added to this type
     */
    public OffsetDate plus(long amountToAdd, PeriodUnit unit) {
        if (unit instanceof LocalPeriodUnit) {
            return with(date.plus(amountToAdd, unit), offset);
        }
        return unit.doAdd(this, amountToAdd);
    }

    //-----------------------------------------------------------------------
    /**
     * Returns a copy of this {@code OffsetDate} with the specified period in years added.
     * <p>
     * This method adds the specified amount to the years field in three steps:
     * <ol>
     * <li>Add the input years to the year field</li>
     * <li>Check if the resulting date would be invalid</li>
     * <li>Adjust the day-of-month to the last valid day if necessary</li>
     * </ol>
     * <p>
     * For example, 2008-02-29 (leap year) plus one year would result in the
     * invalid date 2009-02-29 (standard year). Instead of returning an invalid
     * result, the last valid day of the month, 2009-02-28, is selected instead.
     * <p>
     * This instance is immutable and unaffected by this method call.
     *
     * @param years  the years to add, may be negative
     * @return an {@code OffsetDate} based on this date with the years added, not null
     * @throws DateTimeException if the result exceeds the supported date range
     */
    public OffsetDate plusYears(long years) {
        return with(date.plusYears(years), offset);
    }

    /**
     * Returns a copy of this {@code OffsetDate} with the specified period in months added.
     * <p>
     * This method adds the specified amount to the months field in three steps:
     * <ol>
     * <li>Add the input months to the month-of-year field</li>
     * <li>Check if the resulting date would be invalid</li>
     * <li>Adjust the day-of-month to the last valid day if necessary</li>
     * </ol>
     * <p>
     * For example, 2007-03-31 plus one month would result in the invalid date
     * 2007-04-31. Instead of returning an invalid result, the last valid day
     * of the month, 2007-04-30, is selected instead.
     * <p>
     * This instance is immutable and unaffected by this method call.
     *
     * @param months  the months to add, may be negative
     * @return an {@code OffsetDate} based on this date with the months added, not null
     * @throws DateTimeException if the result exceeds the supported date range
     */
    public OffsetDate plusMonths(long months) {
        return with(date.plusMonths(months), offset);
    }

    /**
     * Returns a copy of this {@code OffsetDate} with the specified period in weeks added.
     * <p>
     * This method adds the specified amount in weeks to the days field incrementing
     * the month and year fields as necessary to ensure the result remains valid.
     * The result is only invalid if the maximum/minimum year is exceeded.
     * <p>
     * For example, 2008-12-31 plus one week would result in 2009-01-07.
     * <p>
     * This instance is immutable and unaffected by this method call.
     *
     * @param weeks  the weeks to add, may be negative
     * @return an {@code OffsetDate} based on this date with the weeks added, not null
     * @throws DateTimeException if the result exceeds the supported date range
     */
    public OffsetDate plusWeeks(long weeks) {
        return with(date.plusWeeks(weeks), offset);
    }

    /**
     * Returns a copy of this {@code OffsetDate} with the specified period in days added.
     * <p>
     * This method adds the specified amount to the days field incrementing the
     * month and year fields as necessary to ensure the result remains valid.
     * The result is only invalid if the maximum/minimum year is exceeded.
     * <p>
     * For example, 2008-12-31 plus one day would result in 2009-01-01.
     * <p>
     * This instance is immutable and unaffected by this method call.
     *
     * @param days  the days to add, may be negative
     * @return an {@code OffsetDate} based on this date with the days added, not null
     * @throws DateTimeException if the result exceeds the supported date range
     */
    public OffsetDate plusDays(long days) {
        return with(date.plusDays(days), offset);
    }

    //-----------------------------------------------------------------------
    /**
     * Returns a copy of this date with the specified period subtracted.
     * <p>
     * This method returns a new date based on this date with the specified period subtracted.
     * The adjuster is typically {@link Period} but may be any other type implementing
     * the {@link javax.time.calendrical.DateTime.MinusAdjuster} interface.
     * The calculation is delegated to the specified adjuster, which typically calls
     * back to {@link #minus(long, PeriodUnit)}.
     * The offset is not part of the calculation and will be unchanged in the result.
     * <p>
     * This instance is immutable and unaffected by this method call.
     *
     * @param adjuster  the adjuster to use, not null
     * @return an {@code OffsetDate} based on this date with the subtraction made, not null
     * @throws DateTimeException if the subtraction cannot be made
     * @throws ArithmeticException if numeric overflow occurs
     */
    public OffsetDate minus(MinusAdjuster adjuster) {
        return (OffsetDate) adjuster.doMinusAdjustment(this);
    }

    /**
     * Returns a copy of this date with the specified period subtracted.
     * <p>
     * This method returns a new date based on this date with the specified period subtracted.
     * This can be used to subtract any period that is defined by a unit, for example to subtract years, months or days.
     * The unit is responsible for the details of the calculation, including the resolution
     * of any edge cases in the calculation.
     * The offset is not part of the calculation and will be unchanged in the result.
     * <p>
     * This instance is immutable and unaffected by this method call.
     *
     * @param amountToSubtract  the amount of the unit to subtract from the returned date, not null
     * @param unit  the unit of the period to subtract, not null
     * @return an {@code OffsetDate} based on this date with the specified period subtracted, not null
     * @throws DateTimeException if the unit cannot be added to this type
     */
    public OffsetDate minus(long amountToSubtract, PeriodUnit unit) {
        return (amountToSubtract == Long.MIN_VALUE ? plus(Long.MAX_VALUE, unit).plus(1, unit) : plus(-amountToSubtract, unit));
    }

    //-----------------------------------------------------------------------
    /**
     * Returns a copy of this {@code OffsetDate} with the specified period in years subtracted.
     * <p>
     * This method subtracts the specified amount from the years field in three steps:
     * <ol>
     * <li>Subtract the input years to the year field</li>
     * <li>Check if the resulting date would be invalid</li>
     * <li>Adjust the day-of-month to the last valid day if necessary</li>
     * </ol>
     * <p>
     * For example, 2008-02-29 (leap year) minus one year would result in the
     * invalid date 2007-02-29 (standard year). Instead of returning an invalid
     * result, the last valid day of the month, 2007-02-28, is selected instead.
     * <p>
     * This instance is immutable and unaffected by this method call.
     *
     * @param years  the years to subtract, may be negative
     * @return an {@code OffsetDate} based on this date with the years subtracted, not null
     * @throws DateTimeException if the result exceeds the supported date range
     */
    public OffsetDate minusYears(long years) {
        return with(date.minusYears(years), offset);
    }

    /**
     * Returns a copy of this {@code OffsetDate} with the specified period in months subtracted.
     * <p>
     * This method subtracts the specified amount from the months field in three steps:
     * <ol>
     * <li>Subtract the input months to the month-of-year field</li>
     * <li>Check if the resulting date would be invalid</li>
     * <li>Adjust the day-of-month to the last valid day if necessary</li>
     * </ol>
     * <p>
     * For example, 2007-03-31 minus one month would result in the invalid date
     * 2007-02-31. Instead of returning an invalid result, the last valid day
     * of the month, 2007-02-28, is selected instead.
     * <p>
     * This instance is immutable and unaffected by this method call.
     *
     * @param months  the months to subtract, may be negative
     * @return an {@code OffsetDate} based on this date with the months subtracted, not null
     * @throws DateTimeException if the result exceeds the supported date range
     */
    public OffsetDate minusMonths(long months) {
        return with(date.minusMonths(months), offset);
    }

    /**
     * Returns a copy of this {@code OffsetDate} with the specified period in weeks subtracted.
     * <p>
     * This method subtracts the specified amount in weeks from the days field decrementing
     * the month and year fields as necessary to ensure the result remains valid.
     * The result is only invalid if the maximum/minimum year is exceeded.
     * <p>
     * For example, 2009-01-07 minus one week would result in 2008-12-31.
     * <p>
     * This instance is immutable and unaffected by this method call.
     *
     * @param weeks  the weeks to subtract, may be negative
     * @return an {@code OffsetDate} based on this date with the weeks subtracted, not null
     * @throws DateTimeException if the result exceeds the supported date range
     */
    public OffsetDate minusWeeks(long weeks) {
        return with(date.minusWeeks(weeks), offset);
    }

    /**
     * Returns a copy of this {@code OffsetDate} with the specified number of days subtracted.
     * <p>
     * This method subtracts the specified amount from the days field decrementing the
     * month and year fields as necessary to ensure the result remains valid.
     * The result is only invalid if the maximum/minimum year is exceeded.
     * <p>
     * For example, 2009-01-01 minus one day would result in 2008-12-31.
     * <p>
     * This instance is immutable and unaffected by this method call.
     *
     * @param days  the days to subtract, may be negative
     * @return an {@code OffsetDate} based on this date with the days subtracted, not null
     * @throws DateTimeException if the result exceeds the supported date range
     */
    public OffsetDate minusDays(long days) {
        return with(date.minusDays(days), offset);
    }

    //-----------------------------------------------------------------------
    /**
     * Returns an offset date-time formed from this date at the specified time.
     * <p>
     * This merges the two objects - {@code this} and the specified time -
     * to form an instance of {@code OffsetDateTime}.
     * If the offset of the time differs from the offset of the date, then the
     * result will have the offset of the date and the time will be adjusted to match.
     * <p>
     * This instance is immutable and unaffected by this method call.
     *
     * @param time  the time to use, not null
     * @return the offset date-time formed from this date and the specified time, not null
     */
    public OffsetDateTime atTime(OffsetTime time) {
        return date.atTime(time.withOffsetSameInstant(offset));
    }

    /**
     * Returns an offset date-time formed from this date at the specified time.
     * <p>
     * This merges the two objects - {@code this} and the specified time -
     * to form an instance of {@code OffsetDateTime}.
     * <p>
     * This instance is immutable and unaffected by this method call.
     *
     * @param time  the time to use, not null
     * @return the offset date-time formed from this date and the specified time, not null
     */
    public OffsetDateTime atTime(LocalTime time) {
        return OffsetDateTime.of(date, time, offset);
    }

    /**
     * Returns an offset date-time formed from this date at the specified time.
     * <p>
     * This merges the three values - {@code this} and the specified time -
     * to form an instance of {@code OffsetDateTime}.
     * <p>
     * This instance is immutable and unaffected by this method call.
     *
     * @param hour  the hour-of-day to use, from 0 to 23
     * @param minute  the minute-of-hour to use, from 0 to 59
     * @return the offset date-time formed from this date and the specified time, not null
     * @throws DateTimeException if the value of any field is out of range
     */
    public OffsetDateTime atTime(int hour, int minute) {
        return atTime(LocalTime.of(hour, minute));
    }

    /**
     * Returns an offset date-time formed from this date at the specified time.
     * <p>
     * This merges the four values - {@code this} and the specified time -
     * to form an instance of {@code OffsetDateTime}.
     * <p>
     * This instance is immutable and unaffected by this method call.
     *
     * @param hour  the hour-of-day to use, from 0 to 23
     * @param minute  the minute-of-hour to use, from 0 to 59
     * @param second  the second-of-minute to represent, from 0 to 59
     * @return the offset date-time formed from this date and the specified time, not null
     * @throws DateTimeException if the value of any field is out of range
     */
    public OffsetDateTime atTime(int hour, int minute, int second) {
        return atTime(LocalTime.of(hour, minute, second));
    }

    /**
     * Returns an offset date-time formed from this date at the specified time.
     * <p>
     * This merges the five values - {@code this} and the specified time -
     * to form an instance of {@code OffsetDateTime}.
     * <p>
     * This instance is immutable and unaffected by this method call.
     *
     * @param hour  the hour-of-day to use, from 0 to 23
     * @param minute  the minute-of-hour to use, from 0 to 59
     * @param second  the second-of-minute to represent, from 0 to 59
     * @param nanoOfSecond  the nano-of-second to represent, from 0 to 999,999,999
     * @return the offset date-time formed from this date and the specified time, not null
     * @throws DateTimeException if the value of any field is out of range
     */
    public OffsetDateTime atTime(int hour, int minute, int second, int nanoOfSecond) {
        return atTime(LocalTime.of(hour, minute, second, nanoOfSecond));
    }

    /**
     * Returns a zoned date-time from this date at the earliest valid time according
     * to the rules in the time-zone ignoring the current offset.
     * <p>
     * Time-zone rules, such as daylight savings, mean that not every time on the
     * local time-line exists. If the local date is in a gap or overlap according to
     * the rules then a resolver is used to determine the resultant local time and offset.
     * This method uses the {@link ZoneResolvers#postGapPreOverlap() post-gap pre-overlap} resolver.
     * This selects the date-time immediately after a gap and the earlier offset in overlaps.
     * This combination chooses the earliest valid local time on the date, typically midnight.
     * <p>
     * To convert to a specific time in a given time-zone call {@link #atTime(LocalTime)}
     * followed by {@link OffsetDateTime#atZoneSimilarLocal(ZoneId)}.
     * <p>
     * The offset from this date is ignored during the conversion.
     * This ensures that the resultant date-time has the same date as this.
     * <p>
     * This instance is immutable and unaffected by this method call.
     *
     * @param zone  the time-zone to use, not null
     * @return the zoned date-time formed from this date and the earliest valid time for the zone, not null
     */
    public ZonedDateTime atStartOfDayInZone(ZoneId zone) {
        return ZonedDateTime.of(date, LocalTime.MIDNIGHT, zone, ZoneResolvers.postGapPreOverlap());
    }

    //-----------------------------------------------------------------------
<<<<<<< HEAD
=======
    /**
     * Extracts date-time information in a generic way.
     * <p>
     * This method exists to fulfill the {@link DateTimeAccessor} interface.
     * This implementation returns the following types:
     * <ul>
     * <li>LocalDate
     * </ul>
     *
     * @param <R> the type to extract
     * @param type  the type to extract, null returns null
     * @return the extracted object, null if unable to extract
     */
>>>>>>> 39cb05ae
    @SuppressWarnings("unchecked")
    @Override
    public <R> R query(Query<R> query) {
        if (query == Query.CHRONO) {
            return (R) ISOChrono.INSTANCE;
        }
        return super.query(query);
    }

    @Override
    public DateTime doWithAdjustment(DateTime dateTime) {
        return dateTime
                .with(OFFSET_SECONDS, getOffset().getTotalSeconds())
                .with(EPOCH_DAY, this.getLong(LocalDateTimeField.EPOCH_DAY));
    }

    @Override
    public long periodUntil(DateTime endDateTime, PeriodUnit unit) {
        if (endDateTime instanceof OffsetDate == false) {
            throw new DateTimeException("Unable to calculate period between objects of two different types");
        }
        if (unit instanceof LocalPeriodUnit) {
            OffsetDate end = (OffsetDate) endDateTime;
            long offsetDiff = end.offset.getTotalSeconds() - offset.getTotalSeconds();
            LocalDate endLocal = end.date.plusDays(Jdk8Methods.floorDiv(-offsetDiff, SECONDS_PER_DAY));
            return date.periodUntil(endLocal, unit);
        }
        return unit.between(this, endDateTime).getAmount();
    }

    //-----------------------------------------------------------------------
    /**
     * Converts this date to a {@code LocalDate}.
     *
     * @return a local date with the same date as this instance, not null
     */
    public LocalDate getDate() {
        return date;
    }

    /**
     * Converts this date to midnight at the start of day in epoch seconds.
     *
     * @return the epoch seconds value
     */
    private long toEpochSecond() {
        long epochDay = date.getLong(LocalDateTimeField.EPOCH_DAY);
        long secs = epochDay * SECONDS_PER_DAY;
        return secs - offset.getTotalSeconds();
    }

    //-----------------------------------------------------------------------
    /**
     * Compares this {@code OffsetDate} to another date.
     * <p>
     * The comparison is based first on the UTC equivalent instant, then on the local date.
     * It is "consistent with equals", as defined by {@link Comparable}.
     * <p>
     * For example, the following is the comparator order:
     * <ol>
     * <li>2008-06-29-11:00</li>
     * <li>2008-06-29-12:00</li>
     * <li>2008-06-30+12:00</li>
     * <li>2008-06-29-13:00</li>
     * </ol>
     * Values #2 and #3 represent the same instant on the time-line.
     * When two values represent the same instant, the local date is compared
     * to distinguish them. This step is needed to make the ordering
     * consistent with {@code equals()}.
     * <p>
     * To compare the underlying local date of two {@code DateTimeAccessor} instances,
     * use {@link LocalDateTimeField#EPOCH_DAY} as a comparator.
     *
     * @param other  the other date to compare to, not null
     * @return the comparator value, negative if less, positive if greater
     */
    public int compareTo(OffsetDate other) {
        if (offset.equals(other.offset)) {
            return date.compareTo(other.date);
        }
        int compare = Long.compare(toEpochSecond(), other.toEpochSecond());
        if (compare == 0) {
            compare = date.compareTo(other.date);
        }
        return compare;
    }

    //-----------------------------------------------------------------------
    /**
     * Checks if the instant of midnight at the start of this {@code OffsetDate}
     * is after midnight at the start of the specified date.
     * <p>
     * This method differs from the comparison in {@link #compareTo} in that it
     * only compares the instant of the date. This is equivalent to using
     * {@code date1.toEpochSecond().isAfter(date2.toEpochSecond())}.
     *
     * @param other  the other date to compare to, not null
     * @return true if this is after the instant of the specified date
     */
    public boolean isAfter(OffsetDate other) {
        return toEpochSecond() > other.toEpochSecond();
    }

    /**
     * Checks if the instant of midnight at the start of this {@code OffsetDate}
     * is before midnight at the start of the specified date.
     * <p>
     * This method differs from the comparison in {@link #compareTo} in that it
     * only compares the instant of the date. This is equivalent to using
     * {@code date1.toEpochSecond().isBefore(date2.toEpochSecond())}.
     *
     * @param other  the other date to compare to, not null
     * @return true if this is before the instant of the specified date
     */
    public boolean isBefore(OffsetDate other) {
        return toEpochSecond() < other.toEpochSecond();
    }

    /**
     * Checks if the instant of midnight at the start of this {@code OffsetDate}
     * equals midnight at the start of the specified date.
     * <p>
     * This method differs from the comparison in {@link #compareTo} and {@link #equals}
     * in that it only compares the instant of the date. This is equivalent to using
     * {@code date1.toEpochSecond().equals(date2.toEpochSecond())}.
     *
     * @param other  the other date to compare to, not null
     * @return true if the instant equals the instant of the specified date
     */
    public boolean equalInstant(OffsetDate other) {
        return toEpochSecond() == other.toEpochSecond();
    }

    //-----------------------------------------------------------------------
    /**
     * Checks if this date is equal to another date.
     * <p>
     * The comparison is based on the local-date and the offset.
     * To compare for the same instant on the time-line, use {@link #equalInstant}.
     * <p>
     * Only objects of type {@code OffsetDate} are compared, other types return false.
     * To compare the underlying local date of two {@code DateTimeAccessor} instances,
     * use {@link LocalDateTimeField#EPOCH_DAY} as a comparator.
     *
     * @param obj  the object to check, null returns false
     * @return true if this is equal to the other date
     */
    @Override
    public boolean equals(Object obj) {
        if (this == obj) {
            return true;
        }
        if (obj instanceof OffsetDate) {
            OffsetDate other = (OffsetDate) obj;
            return date.equals(other.date) && offset.equals(other.offset);
        }
        return false;
    }

    /**
     * A hash code for this date.
     *
     * @return a suitable hash code
     */
    @Override
    public int hashCode() {
        return date.hashCode() ^ offset.hashCode();
    }

    //-----------------------------------------------------------------------
    /**
     * Outputs this date as a {@code String}, such as {@code 2007-12-03+01:00}.
     * <p>
     * The output will be in the ISO-8601 format {@code yyyy-MM-ddXXXXX}.
     *
     * @return a string representation of this date, not null
     */
    @Override
    public String toString() {
        return date.toString() + offset.toString();
    }

    /**
     * Outputs this date as a {@code String} using the formatter.
     *
     * @param formatter  the formatter to use, not null
     * @return the formatted date string, not null
     * @throws UnsupportedOperationException if the formatter cannot print
     * @throws DateTimeException if an error occurs during printing
     */
    public String toString(CalendricalFormatter formatter) {
        Objects.requireNonNull(formatter, "CalendricalFormatter");
        return formatter.print(this);
    }

}<|MERGE_RESOLUTION|>--- conflicted
+++ resolved
@@ -895,22 +895,6 @@
     }
 
     //-----------------------------------------------------------------------
-<<<<<<< HEAD
-=======
-    /**
-     * Extracts date-time information in a generic way.
-     * <p>
-     * This method exists to fulfill the {@link DateTimeAccessor} interface.
-     * This implementation returns the following types:
-     * <ul>
-     * <li>LocalDate
-     * </ul>
-     *
-     * @param <R> the type to extract
-     * @param type  the type to extract, null returns null
-     * @return the extracted object, null if unable to extract
-     */
->>>>>>> 39cb05ae
     @SuppressWarnings("unchecked")
     @Override
     public <R> R query(Query<R> query) {
