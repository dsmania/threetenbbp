/*
 * Copyright (c) 2012, Stephen Colebourne & Michael Nascimento Santos
 *
 * All rights reserved.
 *
 * Redistribution and use in source and binary forms, with or without
 * modification, are permitted provided that the following conditions are met:
 *
 *  * Redistributions of source code must retain the above copyright notice,
 *    this list of conditions and the following disclaimer.
 *
 *  * Redistributions in binary form must reproduce the above copyright notice,
 *    this list of conditions and the following disclaimer in the documentation
 *    and/or other materials provided with the distribution.
 *
 *  * Neither the name of JSR-310 nor the names of its contributors
 *    may be used to endorse or promote products derived from this software
 *    without specific prior written permission.
 *
 * THIS SOFTWARE IS PROVIDED BY THE COPYRIGHT HOLDERS AND CONTRIBUTORS
 * "AS IS" AND ANY EXPRESS OR IMPLIED WARRANTIES, INCLUDING, BUT NOT
 * LIMITED TO, THE IMPLIED WARRANTIES OF MERCHANTABILITY AND FITNESS FOR
 * A PARTICULAR PURPOSE ARE DISCLAIMED. IN NO EVENT SHALL THE COPYRIGHT OWNER OR
 * CONTRIBUTORS BE LIABLE FOR ANY DIRECT, INDIRECT, INCIDENTAL, SPECIAL,
 * EXEMPLARY, OR CONSEQUENTIAL DAMAGES (INCLUDING, BUT NOT LIMITED TO,
 * PROCUREMENT OF SUBSTITUTE GOODS OR SERVICES; LOSS OF USE, DATA, OR
 * PROFITS; OR BUSINESS INTERRUPTION) HOWEVER CAUSED AND ON ANY THEORY OF
 * LIABILITY, WHETHER IN CONTRACT, STRICT LIABILITY, OR TORT (INCLUDING
 * NEGLIGENCE OR OTHERWISE) ARISING IN ANY WAY OUT OF THE USE OF THIS
 * SOFTWARE, EVEN IF ADVISED OF THE POSSIBILITY OF SUCH DAMAGE.
 */
package javax.time.extra.chrono;

import static javax.time.calendrical.LocalDateTimeField.ALIGNED_DAY_OF_WEEK_IN_MONTH;
import static javax.time.calendrical.LocalDateTimeField.ALIGNED_DAY_OF_WEEK_IN_YEAR;
import static javax.time.calendrical.LocalDateTimeField.ALIGNED_WEEK_OF_MONTH;
import static javax.time.calendrical.LocalDateTimeField.ALIGNED_WEEK_OF_YEAR;
import static javax.time.calendrical.LocalDateTimeField.DAY_OF_MONTH;
import static javax.time.calendrical.LocalDateTimeField.MONTH_OF_YEAR;
import static javax.time.calendrical.LocalDateTimeField.WEEK_BASED_YEAR;
import static javax.time.calendrical.LocalDateTimeField.WEEK_OF_MONTH;
import static javax.time.calendrical.LocalDateTimeField.WEEK_OF_WEEK_BASED_YEAR;
import static javax.time.calendrical.LocalDateTimeField.WEEK_OF_YEAR;

import java.io.Serializable;

import javax.time.DateTimeConstants;
import javax.time.DateTimeException;
import javax.time.DayOfWeek;
import javax.time.LocalDate;
import javax.time.calendrical.DateTime;
import javax.time.calendrical.DateTimeField;
import javax.time.calendrical.DateTimeValueRange;
import javax.time.calendrical.LocalDateTimeField;
import javax.time.calendrical.LocalPeriodUnit;
import javax.time.calendrical.PeriodUnit;
import javax.time.chrono.ChronoLocalDate;
import javax.time.chrono.Era;
import javax.time.jdk8.DefaultInterfaceChronoLocalDate;
import javax.time.jdk8.Jdk8Methods;

/**
 * A date in the Coptic calendar system.
 * <p>
 * This implements {@code ChronoLocalDate} for the {@link CopticChrono Coptic calendar}.
 *
 * <h4>Implementation notes</h4>
 * This class is immutable and thread-safe.
 */
final class CopticDate
        extends DefaultInterfaceChronoLocalDate<CopticChrono>
        implements ChronoLocalDate<CopticChrono>, Serializable {
    // this class is package-scoped so that future conversion to public
    // would not change serialization

    /**
     * Serialization version.
     */
    private static final long serialVersionUID = -7920528871688876868L;
    /**
     * The difference between the Coptic and Coptic epoch day count.
     */
    private static final int EPOCH_DAY_DIFFERENCE = 574971 + 40587;

    /**
     * The proleptic year.
     */
    private final int prolepticYear;
    /**
     * The month.
     */
    private final short month;
    /**
     * The day.
     */
    private final short day;

    //-----------------------------------------------------------------------
    /**
     * Creates a date in Coptic calendar system from the Era, year-of-era,
     * month-of-year and day-of-month.
     *
     * @param era  the CopticEra, not null
     * @param year  the calendar system year-of-era
     * @param month  the calendar system month-of-year
     * @param dayOfMonth  the calendar system day-of-month
     * @return the date in this calendar system, not null
     */
    public static CopticDate of(CopticEra era, int year, int month, int dayOfMonth) {
        return (CopticDate)CopticChrono.INSTANCE.date(era, year, month, dayOfMonth);
    }

    /**
     * Creates an instance.
     *
     * @param epochDay  the epoch day to convert based on 1970-01-01 (ISO)
     * @return the Coptic date, not null
     * @throws DateTimeException if the date is invalid
     */
    public static CopticDate ofEpochDay(long epochDay) {
        // TODO: validate
//        if (epochDay < MIN_EPOCH_DAY || epochDay > MAX_EPOCH_DAY) {
//            throw new CalendricalRuleException("Date exceeds supported range for CopticDate", Coptic.YEAR);
//        }
        epochDay += EPOCH_DAY_DIFFERENCE;
        int prolepticYear = (int) (((epochDay * 4) + 1463) / 1461);
        int startYearEpochDay = (prolepticYear - 1) * 365 + (prolepticYear / 4);
        int doy0 = (int) (epochDay - startYearEpochDay);
        int month = doy0 / 30 + 1;
        int dom = doy0 % 30 + 1;
        return new CopticDate(prolepticYear, month, dom);
    }

    private static CopticDate resolvePreviousValid(int prolepticYear, int month, int day) {
        if (month == 13 && day > 5) {
            day = CopticChrono.INSTANCE.isLeapYear(prolepticYear) ? 6 : 5;
        }
        return new CopticDate(prolepticYear, month, day);
    }

    //-----------------------------------------------------------------------
    /**
     * Creates an instance.
     *
     * @param prolepticYear  the Coptic proleptic-year
     * @param month  the Coptic month, from 1 to 13
     * @param dayOfMonth  the Coptic day-of-month, from 1 to 30
     * @throws DateTimeException if the date is invalid
     */
    CopticDate(int prolepticYear, int month, int dayOfMonth) {
        CopticChrono.MOY_RANGE.checkValidValue(month, MONTH_OF_YEAR);
        DateTimeValueRange range;
        if (month == 13) {
            range = CopticChrono.INSTANCE.isLeapYear(prolepticYear) ? CopticChrono.DOM_RANGE_LEAP : CopticChrono.DOM_RANGE_NONLEAP;
        } else {
            range = CopticChrono.DOM_RANGE;
        }
        range.checkValidValue(dayOfMonth, DAY_OF_MONTH);

        this.prolepticYear = prolepticYear;
        this.month = (short) month;
        this.day = (short) dayOfMonth;
    }

    /**
     * Validates the object.
     *
     * @return the resolved date, not null
     */
    private Object readResolve() {
        // TODO: validate
        return this;
    }

    //-----------------------------------------------------------------------
    @Override
    public CopticChrono getChrono() {
        return CopticChrono.INSTANCE;
    }

    //-----------------------------------------------------------------------
    @Override
    public int lengthOfMonth() {
        switch (month) {
            case 13:
                return (isLeapYear() ? 6 : 5);
            default:
                return 30;
        }
    }

    @Override
    public boolean isSupported(DateTimeField field) {
        if (field instanceof LocalDateTimeField) {
            return ((LocalDateTimeField) field).isDateField() && field != WEEK_OF_MONTH &&
                    field != WEEK_OF_YEAR && field != WEEK_OF_WEEK_BASED_YEAR && field != WEEK_BASED_YEAR;
        }
        return field != null && field.doIsSupported(this);
    }

    @Override
    public DateTimeValueRange range(DateTimeField field) {
        if (field instanceof LocalDateTimeField) {
            if (isSupported(field)) {
                LocalDateTimeField f = (LocalDateTimeField) field;
                switch (f) {
                    case DAY_OF_MONTH: return DateTimeValueRange.of(1, lengthOfMonth());
                    case DAY_OF_YEAR: return DateTimeValueRange.of(1, lengthOfYear());
                    case ALIGNED_WEEK_OF_MONTH: return DateTimeValueRange.of(1, getMonthValue() == 13 ? 1 : 5);
                    case YEAR:
                    case YEAR_OF_ERA: return (prolepticYear <= 0 ?
                            DateTimeValueRange.of(1, DateTimeConstants.MAX_YEAR + 1) : DateTimeValueRange.of(1, DateTimeConstants.MAX_YEAR));  // TODO
                }
                return getChrono().range(f);
            }
            throw new DateTimeException("Unsupported field: " + field.getName());
        }
        return field.doRange(this);
    }

    @Override
    public long getLong(DateTimeField field) {
        if (field instanceof LocalDateTimeField) {
            switch ((LocalDateTimeField) field) {
                case DAY_OF_WEEK: return Jdk8Methods.floorMod(toEpochDay() + 3, 7) + 1;
                case ALIGNED_DAY_OF_WEEK_IN_MONTH: return ((day - 1) % 7) + 1;
                case ALIGNED_DAY_OF_WEEK_IN_YEAR: return ((getDayOfYear() - 1) % 7) + 1;
                case DAY_OF_MONTH: return day;
                case DAY_OF_YEAR: return (month - 1) * 30 + day;
                case EPOCH_DAY: return toEpochDay();
                case ALIGNED_WEEK_OF_MONTH: return ((day - 1) / 7) + 1;
                case ALIGNED_WEEK_OF_YEAR: return ((getDayOfYear() - 1) / 7) + 1;
                case MONTH_OF_YEAR: return month;
                case YEAR_OF_ERA: return (prolepticYear >= 1 ? prolepticYear : 1 - prolepticYear);
                case YEAR: return prolepticYear;
                case ERA: return (prolepticYear >= 1 ? 1 : 0);
            }
            throw new DateTimeException("Unsupported field: " + field.getName());
        }
        return field.doGet(this);
    }

    @Override
    public CopticDate with(WithAdjuster adjuster) {
        return (CopticDate) adjuster.doWithAdjustment(this);
    }

    @Override
    public CopticDate with(DateTimeField field, long newValue) {
        if (field instanceof LocalDateTimeField) {
            LocalDateTimeField f = (LocalDateTimeField) field;
            f.checkValidValue(newValue);        // TODO: validate value
            int nvalue = (int) newValue;
            switch (f) {
                case DAY_OF_WEEK: return plusDays(newValue - getDayOfWeek().getValue());
                case ALIGNED_DAY_OF_WEEK_IN_MONTH: return plusDays(newValue - getLong(ALIGNED_DAY_OF_WEEK_IN_MONTH));
                case ALIGNED_DAY_OF_WEEK_IN_YEAR: return plusDays(newValue - getLong(ALIGNED_DAY_OF_WEEK_IN_YEAR));
                case DAY_OF_MONTH: return resolvePreviousValid(prolepticYear, month, nvalue);
                case DAY_OF_YEAR: return resolvePreviousValid(prolepticYear, ((nvalue - 1) / 30) + 1, ((nvalue - 1) % 30) + 1);
                case EPOCH_DAY: return ofEpochDay(nvalue);
                case ALIGNED_WEEK_OF_MONTH: return plusDays((newValue - getLong(ALIGNED_WEEK_OF_MONTH)) * 7);
                case ALIGNED_WEEK_OF_YEAR: return plusDays((newValue - getLong(ALIGNED_WEEK_OF_YEAR)) * 7);
                case MONTH_OF_YEAR: return resolvePreviousValid(prolepticYear, nvalue, day);
                case YEAR_OF_ERA: return resolvePreviousValid(prolepticYear >= 1 ? nvalue : 1 - nvalue, month, day);
                case YEAR: return resolvePreviousValid(nvalue, month, day);
                case ERA: return resolvePreviousValid(1 - prolepticYear, month, day);
            }
            throw new DateTimeException("Unsupported field: " + field.getName());
        }
        return field.doSet(this, newValue);
    }

    //-----------------------------------------------------------------------
    @Override
    public CopticDate plus(PlusAdjuster adjuster) {
        return (CopticDate) super.plus(adjuster);
    }

    @Override
    public CopticDate plus(long amountToAdd, PeriodUnit unit) {
        if (unit instanceof LocalPeriodUnit) {
            LocalPeriodUnit f = (LocalPeriodUnit) unit;
            switch (f) {
                case DAYS: return plusDays(amountToAdd);
                case WEEKS: return plusDays(Jdk8Methods.safeMultiply(amountToAdd, 7));
                case MONTHS: return plusMonths(amountToAdd);
                case QUARTER_YEARS: return plusYears(amountToAdd / 256).plusMonths((amountToAdd % 256) * 3);  // no overflow (256 is multiple of 4)
                case HALF_YEARS: return plusYears(amountToAdd / 256).plusMonths((amountToAdd % 256) * 6);  // no overflow (256 is multiple of 2)
                case YEARS: return plusYears(amountToAdd);
                case DECADES: return plusYears(Jdk8Methods.safeMultiply(amountToAdd, 10));
                case CENTURIES: return plusYears(Jdk8Methods.safeMultiply(amountToAdd, 100));
                case MILLENNIA: return plusYears(Jdk8Methods.safeMultiply(amountToAdd, 1000));
//                case ERAS: throw new DateTimeException("Unable to add era, standard calendar system only has one era");
//                case FOREVER: return (period == 0 ? this : (period > 0 ? LocalDate.MAX_DATE : LocalDate.MIN_DATE));
            }
            throw new DateTimeException(unit.getName() + " not valid for CopticDate");
        }
        return unit.doAdd(this, amountToAdd);
    }

    //-----------------------------------------------------------------------
    public CopticDate plusYears(long years) {
        return plusMonths(Jdk8Methods.safeMultiply(years, 13));
    }

    public CopticDate plusMonths(long months) {
        if (months == 0) {
            return this;
        }
        long curEm = prolepticYear * 13L + (month - 1);
        long calcEm = Jdk8Methods.safeAdd(curEm, months);
        int newYear = Jdk8Methods.safeToInt(Jdk8Methods.floorDiv(calcEm, 13));
        int newMonth = Jdk8Methods.floorMod(calcEm, 13) + 1;
        return resolvePreviousValid(newYear, newMonth, day);
    }

    public CopticDate plusWeeks(long weeksToAdd) {
        return plusDays(Jdk8Methods.safeMultiply(weeksToAdd, 7));
    }

    public CopticDate plusDays(long days) {
        if (days == 0) {
            return this;
        }
        return CopticDate.ofEpochDay(Jdk8Methods.safeAdd(toEpochDay(), days));
    }

    @Override
    public CopticDate minus(MinusAdjuster adjuster) {
        return (CopticDate) super.minus(adjuster);
    }

    @Override
    public CopticDate minus(long amountToSubtract, PeriodUnit unit) {
        return (CopticDate) super.minus(amountToSubtract, unit);
    }

    public int getYear() {
        return get(LocalDateTimeField.YEAR_OF_ERA);
    }

    public int getMonthValue() {
        return get(LocalDateTimeField.MONTH_OF_YEAR);
    }

    public int getDayOfMonth() {
        return get(LocalDateTimeField.DAY_OF_MONTH);
    }

    public int getDayOfYear() {
        return get(LocalDateTimeField.DAY_OF_YEAR);
    }

    public DayOfWeek getDayOfWeek() {
        return DayOfWeek.of(get(LocalDateTimeField.DAY_OF_WEEK));
    }

    public CopticDate withEra(Era<CopticChrono> era) {
        return with(LocalDateTimeField.ERA, era.getValue());
    }

    public CopticDate withYear(int year) {
        return with(LocalDateTimeField.YEAR_OF_ERA, year);
    }

    public CopticDate withMonth(int month) {
        return with(LocalDateTimeField.MONTH_OF_YEAR, month);
    }

    public CopticDate withDayOfMonth(int dayOfMonth) {
        return with(LocalDateTimeField.DAY_OF_MONTH, month);
    }

    public CopticDate withDayOfYear(int dayOfYear) {
        return with(LocalDateTimeField.DAY_OF_YEAR, month);
    }

    public CopticDate minusYears(long yearsToSubtract) {
        return (yearsToSubtract == Long.MIN_VALUE ? plusYears(Long.MAX_VALUE).plusYears(1) : plusYears(-yearsToSubtract));
    }

    public CopticDate minusMonths(long monthsToSubtract) {
        return (monthsToSubtract == Long.MIN_VALUE ? plusMonths(Long.MAX_VALUE).plusMonths(1) : plusMonths(-monthsToSubtract));
    }

    public CopticDate minusWeeks(long weeksToSubtract) {
        return  (weeksToSubtract == Long.MIN_VALUE ? plusWeeks(Long.MAX_VALUE).plusWeeks(1) : plusWeeks(-weeksToSubtract));
    }

    public CopticDate minusDays(long daysToSubtract) {
        return (daysToSubtract == Long.MIN_VALUE ? plusDays(Long.MAX_VALUE).plusDays(1) : plusDays(-daysToSubtract));
    }

    @Override
    public long periodUntil(DateTime endDateTime, PeriodUnit unit) {
        if (endDateTime instanceof ChronoLocalDate == false) {
            throw new DateTimeException("Unable to calculate period between objects of two different types");
        }
        ChronoLocalDate<?> end = (ChronoLocalDate<?>) endDateTime;
        if (getChrono().equals(end.getChrono()) == false) {
            throw new DateTimeException("Unable to calculate period between two different chronologies");
        }
        if (unit instanceof LocalPeriodUnit) {
            return LocalDate.from(this).periodUntil(end, unit);  // TODO: this is wrong
        }
        return unit.between(this, endDateTime).getAmount();
    }
<<<<<<< HEAD

    @Override
    public int compareTo(ChronoLocalDate<CopticChrono> other) {
        CopticDate cd = (CopticDate)other;
        if (getChrono().equals(other.getChrono()) == false) {
            throw new ClassCastException("Cannot compare ChronoLocalDate in two different calendar systems, " +
                    "use the EPOCH_DAY field as a Comparator instead");
        }
        int cmp = Integer.compare(getEra().getValue(), cd.getEra().getValue());
        if (cmp == 0) {
            cmp = Integer.compare(getYear(), cd.getYear());
            if (cmp == 0) {
                cmp = Integer.compare(getMonthValue(), cd.getMonthValue());
                if (cmp == 0) {
                    cmp = Integer.compare(getDayOfMonth(), cd.getDayOfMonth());
                }
            }
        }
        return cmp;
    }

    @Override
    public boolean equals(Object obj) {
        if (this == obj) {
            return true;
        }
        if (obj instanceof CopticDate) {
            CopticDate other = (CopticDate) obj;
            return getChrono().equals(other.getChrono()) &&
                    getEra() == other.getEra() &&
                    getYear() == other.getYear() &&
                    getMonthValue() == other.getMonthValue() &&
                    getDayOfMonth() == other.getDayOfMonth();
        }
        return false;
    }

=======

>>>>>>> 39cb05ae
    //-----------------------------------------------------------------------
    private long toEpochDay() {
        long year = (long) prolepticYear;
        long copticEpochDay = ((year - 1) * 365) + Jdk8Methods.floorDiv(year, 4) + (getDayOfYear() - 1);
        return copticEpochDay - EPOCH_DAY_DIFFERENCE;
    }

}<|MERGE_RESOLUTION|>--- conflicted
+++ resolved
@@ -405,47 +405,7 @@
         }
         return unit.between(this, endDateTime).getAmount();
     }
-<<<<<<< HEAD
-
-    @Override
-    public int compareTo(ChronoLocalDate<CopticChrono> other) {
-        CopticDate cd = (CopticDate)other;
-        if (getChrono().equals(other.getChrono()) == false) {
-            throw new ClassCastException("Cannot compare ChronoLocalDate in two different calendar systems, " +
-                    "use the EPOCH_DAY field as a Comparator instead");
-        }
-        int cmp = Integer.compare(getEra().getValue(), cd.getEra().getValue());
-        if (cmp == 0) {
-            cmp = Integer.compare(getYear(), cd.getYear());
-            if (cmp == 0) {
-                cmp = Integer.compare(getMonthValue(), cd.getMonthValue());
-                if (cmp == 0) {
-                    cmp = Integer.compare(getDayOfMonth(), cd.getDayOfMonth());
-                }
-            }
-        }
-        return cmp;
-    }
-
-    @Override
-    public boolean equals(Object obj) {
-        if (this == obj) {
-            return true;
-        }
-        if (obj instanceof CopticDate) {
-            CopticDate other = (CopticDate) obj;
-            return getChrono().equals(other.getChrono()) &&
-                    getEra() == other.getEra() &&
-                    getYear() == other.getYear() &&
-                    getMonthValue() == other.getMonthValue() &&
-                    getDayOfMonth() == other.getDayOfMonth();
-        }
-        return false;
-    }
-
-=======
-
->>>>>>> 39cb05ae
+
     //-----------------------------------------------------------------------
     private long toEpochDay() {
         long year = (long) prolepticYear;
