--- conflicted
+++ resolved
@@ -51,14 +51,8 @@
  * A date-time with a time-zone in an arbitrary chronology,
  * intended for advanced globalization use cases.
  * <p>
-<<<<<<< HEAD
- * {@code ZoneChronoDateTime} is an immutable representation of a date-time with a time-zone.
- * This class stores all date and time fields, to a precision of nanoseconds,
- * as well as a time-zone and zone offset.
-=======
  * <b>Most applications should declare method signatures, fields and variables
  * as {@link ZonedDateTime}, not this interface.</b>
->>>>>>> 39cb05ae
  * <p>
  * A {@code ChronoZonedDateTime} is the abstract representation of an offset date-time
  * where the {@code Chrono chronology}, or calendar system, is pluggable.
@@ -72,16 +66,8 @@
  * interface, even in the case where the application needs to deal with multiple
  * calendar systems. The rationale for this is explored in detail in {@link ChronoLocalDate}.
  * <p>
-<<<<<<< HEAD
- * This class provides control over what happens at these cutover points
- * (typically a gap in spring and an overlap in autumn). The {@link ZoneResolver}
- * interface and implementations in {@link ZoneResolvers} provide strategies for
- * handling these cases. The methods {@link #withEarlierOffsetAtOverlap()} and
- * {@link #withLaterOffsetAtOverlap()} provide further control for overlaps.
-=======
  * Ensure that the discussion in {@code ChronoLocalDate} has been read and understood
  * before using this interface.
->>>>>>> 39cb05ae
  *
  * <h4>Implementation notes</h4>
  * This interface must be implemented with care to ensure other classes operate correctly.
