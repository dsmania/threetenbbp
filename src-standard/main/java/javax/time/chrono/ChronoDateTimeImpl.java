/*
 * Copyright (c) 2007-2012, Stephen Colebourne & Michael Nascimento Santos
 *
 * All rights reserved.
 *
 * Redistribution and use in source and binary forms, with or without
 * modification, are permitted provided that the following conditions are met:
 *
 *  * Redistributions of source code must retain the above copyright notice,
 *    this list of conditions and the following disclaimer.
 *
 *  * Redistributions in binary form must reproduce the above copyright notice,
 *    this list of conditions and the following disclaimer in the documentation
 *    and/or other materials provided with the distribution.
 *
 *  * Neither the name of JSR-310 nor the names of its contributors
 *    may be used to endorse or promote products derived from this software
 *    without specific prior written permission.
 *
 * THIS SOFTWARE IS PROVIDED BY THE COPYRIGHT HOLDERS AND CONTRIBUTORS
 * "AS IS" AND ANY EXPRESS OR IMPLIED WARRANTIES, INCLUDING, BUT NOT
 * LIMITED TO, THE IMPLIED WARRANTIES OF MERCHANTABILITY AND FITNESS FOR
 * A PARTICULAR PURPOSE ARE DISCLAIMED. IN NO EVENT SHALL THE COPYRIGHT OWNER OR
 * CONTRIBUTORS BE LIABLE FOR ANY DIRECT, INDIRECT, INCIDENTAL, SPECIAL,
 * EXEMPLARY, OR CONSEQUENTIAL DAMAGES (INCLUDING, BUT NOT LIMITED TO,
 * PROCUREMENT OF SUBSTITUTE GOODS OR SERVICES; LOSS OF USE, DATA, OR
 * PROFITS; OR BUSINESS INTERRUPTION) HOWEVER CAUSED AND ON ANY THEORY OF
 * LIABILITY, WHETHER IN CONTRACT, STRICT LIABILITY, OR TORT (INCLUDING
 * NEGLIGENCE OR OTHERWISE) ARISING IN ANY WAY OUT OF THE USE OF THIS
 * SOFTWARE, EVEN IF ADVISED OF THE POSSIBILITY OF SUCH DAMAGE.
 */
package javax.time.chrono;

import static javax.time.DateTimeConstants.HOURS_PER_DAY;
import static javax.time.DateTimeConstants.MICROS_PER_DAY;
import static javax.time.DateTimeConstants.MILLIS_PER_DAY;
import static javax.time.DateTimeConstants.MINUTES_PER_DAY;
import static javax.time.DateTimeConstants.NANOS_PER_DAY;
import static javax.time.DateTimeConstants.NANOS_PER_HOUR;
import static javax.time.DateTimeConstants.NANOS_PER_MINUTE;
import static javax.time.DateTimeConstants.NANOS_PER_SECOND;
import static javax.time.DateTimeConstants.SECONDS_PER_DAY;

import java.io.Serializable;
import java.util.Objects;

import javax.time.DateTimeException;
import javax.time.DayOfWeek;
import javax.time.LocalTime;
import javax.time.ZoneId;
import javax.time.ZoneOffset;
import javax.time.calendrical.DateTime;
import javax.time.calendrical.DateTime.WithAdjuster;
import javax.time.calendrical.DateTimeField;
import javax.time.calendrical.DateTimeValueRange;
import javax.time.calendrical.LocalDateTimeField;
import javax.time.calendrical.LocalPeriodUnit;
import javax.time.calendrical.PeriodUnit;
import javax.time.jdk8.DefaultInterfaceChronoLocalDateTime;
import javax.time.jdk8.Jdk8Methods;
import javax.time.zone.ZoneResolver;
import javax.time.zone.ZoneResolvers;

/**
 * A date-time without a time-zone for the calendar neutral API.
 * <p>
 * {@code ChronoLocalDateTime} is an immutable date-time object that represents a date-time, often
 * viewed as year-month-day-hour-minute-second. This object can also access other
 * fields such as day-of-year, day-of-week and week-of-year.
 * <p>
 * This class stores all date and time fields, to a precision of nanoseconds.
 * It does not store or represent a time-zone. For example, the value
 * "2nd October 2007 at 13:45.30.123456789" can be stored in an {@code ChronoLocalDateTime}.
 *
 * <h4>Implementation notes</h4>
 * This class is immutable and thread-safe.
 *
 * @param <C> the chronology of this date
 */
class ChronoDateTimeImpl<C extends Chrono<C>>
        extends DefaultInterfaceChronoLocalDateTime<C>
        implements  ChronoLocalDateTime<C>, DateTime, WithAdjuster, Serializable {

    /**
     * Serialization version.
     */
    private static final long serialVersionUID = 4556003607393004514L;

    /**
     * The date part.
     */
    private final ChronoLocalDate<C> date;

    /**
     * The time part.
     */
    private final LocalTime time;

    //-----------------------------------------------------------------------

    /**
     * Obtains an instance of {@code ChronoLocalDateTime} from a date and time.
     *
     * @param date  the local date, not null
     * @param time  the local time, not null
     * @return the local date-time, not null
     */
    static <R extends Chrono<R>> ChronoDateTimeImpl<R> of(ChronoLocalDate<R> date, LocalTime time) {
        return new ChronoDateTimeImpl<>(date, time);
    }

    /**
     * Constructor.
     *
     * @param date  the date part of the date-time, not null
     * @param time  the time part of the date-time, not null
     */
    protected ChronoDateTimeImpl(ChronoLocalDate<C> date, LocalTime time) {
        Objects.requireNonNull(date, "Date must not be null");
        Objects.requireNonNull(time, "Time must not be null");
        this.date = date;
        this.time = time;
    }

    /**
     * Returns a copy of this date-time with the new date and time, checking
     * to see if a new object is in fact required.
     *
     * @param newDate  the date of the new date-time, not null
     * @param newTime  the time of the new date-time, not null
     * @return the date-time, not null
     */
    @SuppressWarnings("unchecked")
    private <R extends Chrono<R>> ChronoDateTimeImpl<R> with(DateTime newDate, LocalTime newTime) {
        if (date == newDate && time == newTime) {
            return (ChronoDateTimeImpl<R>) this;
        }
        // Validate that the new DateTime is a ChronoLocalDate (and not something else)
        ChronoLocalDate<R> cd = ChronoLocalDate.class.cast(newDate);
        return new ChronoDateTimeImpl<>(cd, newTime);
    }

    //-----------------------------------------------------------------------
    @Override
    public boolean isSupported(DateTimeField field) {
        if (field instanceof LocalDateTimeField) {
            LocalDateTimeField f = (LocalDateTimeField) field;
            return f.isDateField() || f.isTimeField();
        }
        return field != null && field.doIsSupported(this);
    }

    @Override
    public DateTimeValueRange range(DateTimeField field) {
        if (field instanceof LocalDateTimeField) {
            LocalDateTimeField f = (LocalDateTimeField) field;
            return (f.isTimeField() ? time.range(field) : date.range(field));
        }
        return field.doRange(this);
    }

    @Override
    public int get(DateTimeField field) {
        if (field instanceof LocalDateTimeField) {
            LocalDateTimeField f = (LocalDateTimeField) field;
            return (f.isTimeField() ? time.get(field) : date.get(field));
        }
        return range(field).checkValidIntValue(getLong(field), field);
    }

    @Override
    public long getLong(DateTimeField field) {
        if (field instanceof LocalDateTimeField) {
            LocalDateTimeField f = (LocalDateTimeField) field;
            return (f.isTimeField() ? time.getLong(field) : date.getLong(field));
        }
        return field.doGet(this);
    }

    //-----------------------------------------------------------------------
    /**
     * Gets the year field.
     * <p>
     * This method returns the primitive {@code int} value for the year.
     *
     * @return the year, from MIN_YEAR to MAX_YEAR
     */
    int getYear() {
        return date.get(LocalDateTimeField.YEAR_OF_ERA);
    }

    /**
     * Gets the month-of-year field from 1 to 12 or 13 depending on the chronology.
     * *
     * @return the month-of-year, from 1 to 12 or 13
     */
    int getMonthValue() {
        return date.get(LocalDateTimeField.MONTH_OF_YEAR);
    }

    /**
     * Gets the day-of-month field.
     * <p>
     * This method returns the primitive {@code int} value for the day-of-month.
     *
     * @return the day-of-month, from 1 to 31
     */
    int getDayOfMonth() {
        return date.get(LocalDateTimeField.DAY_OF_MONTH);
    }

    /**
     * Gets the day-of-year field.
     * <p>
     * This method returns the primitive {@code int} value for the day-of-year.
     *
     * @return the day-of-year, from 1 to 365, or 366 in a leap year
     */
    int getDayOfYear() {
        return date.get(LocalDateTimeField.DAY_OF_YEAR);
    }

    /**
     * Gets the day-of-week field, which is an enum {@code DayOfWeek}.
     * <p>
     * This method returns the enum {@link DayOfWeek} for the day-of-week.
     * This avoids confusion as to what {@code int} values mean.
     * If you need access to the primitive {@code int} value then the enum
     * provides the {@link DayOfWeek#getValue() int value}.
     * <p>
     * Additional information can be obtained from the {@code DayOfWeek}.
     * This includes textual names of the values.
     *
     * @return the day-of-week, not null
     */
    DayOfWeek getDayOfWeek() {
        return DayOfWeek.of(date.get(LocalDateTimeField.DAY_OF_WEEK));
    }

    //-----------------------------------------------------------------------
    /**
     * Gets the hour-of-day field.
     *
     * @return the hour-of-day, from 0 to 23
     */
    int getHour() {
        return time.getHour();
    }

    /**
     * Gets the minute-of-hour field.
     *
     * @return the minute-of-hour, from 0 to 59
     */
    int getMinute() {
        return time.getMinute();
    }

    /**
     * Gets the second-of-minute field.
     *
     * @return the second-of-minute, from 0 to 59
     */
    int getSecond() {
        return time.getSecond();
    }

    /**
     * Gets the nano-of-second field.
     *
     * @return the nano-of-second, from 0 to 999,999,999
     */
    int getNano() {
        return time.getNano();
    }

    //-----------------------------------------------------------------------
    @SuppressWarnings("unchecked")
    @Override
    public ChronoDateTimeImpl<C> with(WithAdjuster adjuster) {
        if (adjuster instanceof ChronoLocalDate) {
            ChronoLocalDate<C> cd = (ChronoLocalDate<C>) adjuster;  // TODO breaks invariants by losing generics
            return with(cd, time);
        } else if (adjuster instanceof LocalTime) {
            return with(date, (LocalTime) adjuster);
        } else if (adjuster instanceof ChronoDateTimeImpl) {
            return (ChronoDateTimeImpl<C>) adjuster;
        }
        return (ChronoDateTimeImpl<C>) adjuster.doWithAdjustment(this);
    }

    @Override
    public ChronoDateTimeImpl<C> with(DateTimeField field, long newValue) {
        if (field instanceof LocalDateTimeField) {
            LocalDateTimeField f = (LocalDateTimeField) field;
            if (f.isTimeField()) {
                return with(date, time.with(field, newValue));
            } else {
                return with(date.with(field, newValue), time);
            }
        }
        return field.doSet(this, newValue);
    }

    //-----------------------------------------------------------------------
    /**
     * Returns a copy of this {@code ChronoLocalDateTime} with the year altered.
     * The time does not affect the calculation and will be the same in the result.
     * If the day-of-month is invalid for the year, it will be changed to the last valid day of the month.
     * <p>
     * This instance is immutable and unaffected by this method call.
     *
     * @param year  the year to set in the returned date, from MIN_YEAR to MAX_YEAR
     * @return a {@code ChronoLocalDateTime} based on this date-time with the requested year, not null
     * @throws DateTimeException if the year value is invalid
     */
    ChronoDateTimeImpl<C> withYear(int year) {
        return with(date.with(LocalDateTimeField.YEAR_OF_ERA, year), time);
    }

    /**
     * Returns a copy of this {@code ChronoLocalDateTime} with the month-of-year altered.
     * The time does not affect the calculation and will be the same in the result.
     * If the day-of-month is invalid for the year, it will be changed to the last valid day of the month.
     * <p>
     * This instance is immutable and unaffected by this method call.
     *
     * @param month  the month-of-year to set in the returned date, from 1 (January) to 12 (December)
     * @return a {@code ChronoLocalDateTime} based on this date-time with the requested month, not null
     * @throws DateTimeException if the month-of-year value is invalid
     */
    ChronoDateTimeImpl<C> withMonth(int month) {
        return with(date.with(LocalDateTimeField.MONTH_OF_YEAR, month), time);
    }

    /**
     * Returns a copy of this {@code ChronoLocalDateTime} with the day-of-month altered.
     * If the resulting {@code ChronoLocalDateTime} is invalid, an exception is thrown.
     * The time does not affect the calculation and will be the same in the result.
     * <p>
     * This instance is immutable and unaffected by this method call.
     *
     * @param dayOfMonth  the day-of-month to set in the returned date, from 1 to 28-31
     * @return a {@code ChronoLocalDateTime} based on this date-time with the requested day, not null
     * @throws DateTimeException if the day-of-month value is invalid
     * @throws DateTimeException if the day-of-month is invalid for the month-year
     */
    ChronoDateTimeImpl<C> withDayOfMonth(int dayOfMonth) {
        return with(date.with(LocalDateTimeField.DAY_OF_MONTH, dayOfMonth), time);
    }

    /**
     * Returns a copy of this {@code ChronoLocalDateTime} with the day-of-year altered.
     * If the resulting {@code ChronoLocalDateTime} is invalid, an exception is thrown.
     * <p>
     * This instance is immutable and unaffected by this method call.
     *
     * @param dayOfYear  the day-of-year to set in the returned date, from 1 to 365-366
     * @return a {@code ChronoLocalDateTime} based on this date with the requested day, not null
     * @throws DateTimeException if the day-of-year value is invalid
     * @throws DateTimeException if the day-of-year is invalid for the year
     */
    ChronoDateTimeImpl<C> withDayOfYear(int dayOfYear) {
        return with(date.with(LocalDateTimeField.DAY_OF_YEAR, dayOfYear), time);
    }

    /**
     * Returns a copy of this {@code ChronoLocalDateTime} with the date values altered.
     * <p>
     * This method will return a new instance with the same time fields,
     * but altered date fields.
     * <p>
     * This instance is immutable and unaffected by this method call.
     *
     * @param year  the year to represent, from MIN_YEAR to MAX_YEAR
     * @param month  the month-of-year to represent, from 1 (January) to 12 (December)
     * @param dayOfMonth  the day-of-month to represent, from 1 to 31
     * @return a {@code ChronoLocalDateTime} based on this date-time with the requested date, not null
     * @throws DateTimeException if any field value is invalid
     * @throws DateTimeException if the day-of-month is invalid for the month-year
     */
    ChronoDateTimeImpl<C> withDate(int year, int month, int dayOfMonth) {
        if (year == getYear() &&
                month == getMonthValue() &&
                dayOfMonth == getDayOfMonth()) {
            return this;
        }
        return withYear(year).withMonth(month).withDayOfMonth(dayOfMonth);
    }

    //-----------------------------------------------------------------------
    /**
     * Returns a copy of this {@code ChronoLocalDateTime} with the hour-of-day value altered.
     * <p>
     * This instance is immutable and unaffected by this method call.
     *
     * @param hour  the hour-of-day to represent, from 0 to 23
     * @return a {@code ChronoLocalDateTime} based on this date-time with the requested hour, not null
     * @throws DateTimeException if the hour value is invalid
     */
    ChronoDateTimeImpl<C> withHour(int hour) {
        LocalTime newTime = time.withHour(hour);
        return with(date, newTime);
    }

    /**
     * Returns a copy of this {@code ChronoLocalDateTime} with the minute-of-hour value altered.
     * <p>
     * This instance is immutable and unaffected by this method call.
     *
     * @param minute  the minute-of-hour to represent, from 0 to 59
     * @return a {@code ChronoLocalDateTime} based on this date-time with the requested minute, not null
     * @throws DateTimeException if the minute value is invalid
     */
    ChronoDateTimeImpl<C> withMinute(int minute) {
        LocalTime newTime = time.withMinute(minute);
        return with(date, newTime);
    }

    /**
     * Returns a copy of this {@code ChronoLocalDateTime} with the second-of-minute value altered.
     * <p>
     * This instance is immutable and unaffected by this method call.
     *
     * @param second  the second-of-minute to represent, from 0 to 59
     * @return a {@code ChronoLocalDateTime} based on this date-time with the requested second, not null
     * @throws DateTimeException if the second value is invalid
     */
    ChronoDateTimeImpl<C> withSecond(int second) {
        LocalTime newTime = time.withSecond(second);
        return with(date, newTime);
    }

    /**
     * Returns a copy of this {@code ChronoLocalDateTime} with the nano-of-second value altered.
     * <p>
     * This instance is immutable and unaffected by this method call.
     *
     * @param nanoOfSecond  the nano-of-second to represent, from 0 to 999,999,999
     * @return a {@code ChronoLocalDateTime} based on this date-time with the requested nanosecond, not null
     * @throws DateTimeException if the nano value is invalid
     */
    ChronoDateTimeImpl<C> withNano(int nanoOfSecond) {
        LocalTime newTime = time.withNano(nanoOfSecond);
        return with(date, newTime);
    }

    /**
     * Returns a copy of this {@code ChronoLocalDateTime} with the time values altered.
     * <p>
     * This method will return a new instance with the same date fields,
     * but altered time fields.
     * This is a shorthand for {@link #withTime(int,int,int,int)} and sets
     * the second and nanosecond fields to zero.
     * <p>
     * This instance is immutable and unaffected by this method call.
     *
     * @param hour  the hour-of-day to represent, from 0 to 23
     * @param minute  the minute-of-hour to represent, from 0 to 59
     * @return a {@code ChronoLocalDateTime} based on this date-time with the requested time, not null
     * @throws DateTimeException if any field value is invalid
     */
    ChronoDateTimeImpl<C> withTime(int hour, int minute) {
        return withTime(hour, minute, 0, 0);
    }

    /**
     * Returns a copy of this {@code ChronoLocalDateTime} with the time values altered.
     * <p>
     * This method will return a new instance with the same date fields,
     * but altered time fields.
     * This is a shorthand for {@link #withTime(int,int,int,int)} and sets
     * the nanosecond fields to zero.
     * <p>
     * This instance is immutable and unaffected by this method call.
     *
     * @param hour  the hour-of-day to represent, from 0 to 23
     * @param minute  the minute-of-hour to represent, from 0 to 59
     * @param second  the second-of-minute to represent, from 0 to 59
     * @return a {@code ChronoLocalDateTime} based on this date-time with the requested time, not null
     * @throws DateTimeException if any field value is invalid
     */
    ChronoDateTimeImpl<C> withTime(int hour, int minute, int second) {
        return withTime(hour, minute, second, 0);
    }

    /**
     * Returns a copy of this {@code ChronoLocalDateTime} with the time values altered.
     * <p>
     * This method will return a new instance with the same date fields,
     * but altered time fields.
     * <p>
     * This instance is immutable and unaffected by this method call.
     *
     * @param hour  the hour-of-day to represent, from 0 to 23
     * @param minute  the minute-of-hour to represent, from 0 to 59
     * @param second  the second-of-minute to represent, from 0 to 59
     * @param nanoOfSecond  the nano-of-second to represent, from 0 to 999,999,999
     * @return a {@code ChronoLocalDateTime} based on this date-time with the requested time, not null
     * @throws DateTimeException if any field value is invalid
     */
    ChronoDateTimeImpl<C> withTime(int hour, int minute, int second, int nanoOfSecond) {
        if (hour == getHour() && minute == getMinute() &&
                second == getSecond() && nanoOfSecond == getNano()) {
            return this;
        }
        LocalTime newTime = LocalTime.of(hour, minute, second, nanoOfSecond);
        return with(date, newTime);
    }

    //-----------------------------------------------------------------------
    @Override
    public ChronoDateTimeImpl<C> plus(long amountToAdd, PeriodUnit unit) {
        if (unit instanceof LocalPeriodUnit) {
            LocalPeriodUnit f = (LocalPeriodUnit) unit;
            switch (f) {
                case NANOS: return plusNanos(amountToAdd);
                case MICROS: return plusDays(amountToAdd / MICROS_PER_DAY).plusNanos((amountToAdd % MICROS_PER_DAY) * 1000);
                case MILLIS: return plusDays(amountToAdd / MILLIS_PER_DAY).plusNanos((amountToAdd % MILLIS_PER_DAY) * 1000000);
                case SECONDS: return plusSeconds(amountToAdd);
                case MINUTES: return plusMinutes(amountToAdd);
                case HOURS: return plusHours(amountToAdd);
                case HALF_DAYS: return plusDays(amountToAdd / 256).plusHours((amountToAdd % 256) * 12);  // no overflow (256 is multiple of 2)
            }
            return with(date.plus(amountToAdd, unit), time);
        }
        return unit.doAdd(this, amountToAdd);
    }

    //-----------------------------------------------------------------------
    /**
     * Returns a copy of this {@code ChronoLocalDateTime} with the specified period in years added.
     * <p>
     * This method adds the specified amount to the years field in three steps:
     * <ol>
     * <li>Add the input years to the year field</li>
     * <li>Check if the resulting date would be invalid</li>
     * <li>Adjust the day-of-month to the last valid day if necessary</li>
     * </ol>
     * <p>
     * For example, 2008-02-29 (leap year) plus one year would result in the
     * invalid date 2009-02-29 (standard year). Instead of returning an invalid
     * result, the last valid day of the month, 2009-02-28, is selected instead.
     * <p>
     * This instance is immutable and unaffected by this method call.
     *
     * @param years  the years to add, may be negative
     * @return a {@code ChronoLocalDateTime} based on this date-time with the years added, not null
     * @throws DateTimeException if the result exceeds the supported date range
     */
    ChronoDateTimeImpl<C> plusYears(long years) {
        return with(date.plus(years, LocalPeriodUnit.YEARS), time);
    }

    /**
     * Returns a copy of this {@code ChronoLocalDateTime} with the specified period in months added.
     * <p>
     * This method adds the specified amount to the months field in three steps:
     * <ol>
     * <li>Add the input months to the month-of-year field</li>
     * <li>Check if the resulting date would be invalid</li>
     * <li>Adjust the day-of-month to the last valid day if necessary</li>
     * </ol>
     * <p>
     * For example, 2007-03-31 plus one month would result in the invalid date
     * 2007-04-31. Instead of returning an invalid result, the last valid day
     * of the month, 2007-04-30, is selected instead.
     * <p>
     * This instance is immutable and unaffected by this method call.
     *
     * @param months  the months to add, may be negative
     * @return a {@code ChronoLocalDateTime} based on this date-time with the months added, not null
     * @throws DateTimeException if the result exceeds the supported date range
     */
    ChronoDateTimeImpl<C> plusMonths(long months) {
        return with(date.plus(months, LocalPeriodUnit.MONTHS), time);
    }

    /**
     * Returns a copy of this {@code ChronoLocalDateTime} with the specified period in weeks added.
     * <p>
     * This method adds the specified amount in weeks to the days field incrementing
     * the month and year fields as necessary to ensure the result remains valid.
     * The result is only invalid if the maximum/minimum year is exceeded.
     * <p>
     * For example, 2008-12-31 plus one week would result in the 2009-01-07.
     * <p>
     * This instance is immutable and unaffected by this method call.
     *
     * @param weeks  the weeks to add, may be negative
     * @return a {@code ChronoLocalDateTime} based on this date-time with the weeks added, not null
     * @throws DateTimeException if the result exceeds the supported date range
     */
    ChronoDateTimeImpl<C> plusWeeks(long weeks) {
        return with(date.plus(weeks, LocalPeriodUnit.WEEKS), time);
    }

    /**
     * Returns a copy of this {@code ChronoLocalDateTime} with the specified period in days added.
     * <p>
     * This method adds the specified amount to the days field incrementing the
     * month and year fields as necessary to ensure the result remains valid.
     * The result is only invalid if the maximum/minimum year is exceeded.
     * <p>
     * For example, 2008-12-31 plus one day would result in the 2009-01-01.
     * <p>
     * This instance is immutable and unaffected by this method call.
     *
     * @param days  the days to add, may be negative
     * @return a {@code ChronoLocalDateTime} based on this date-time with the days added, not null
     * @throws DateTimeException if the result exceeds the supported date range
     */
    ChronoDateTimeImpl<C> plusDays(long days) {
        return with(date.plus(days, LocalPeriodUnit.DAYS), time);
    }

    /**
     * Returns a copy of this {@code ChronoLocalDateTime} with the specified period in hours added.
     * <p>
     * This instance is immutable and unaffected by this method call.
     *
     * @param hours  the hours to add, may be negative
     * @return a {@code ChronoLocalDateTime} based on this date-time with the hours added, not null
     * @throws DateTimeException if the result exceeds the supported date range
     */
    ChronoDateTimeImpl<C> plusHours(long hours) {
        return plusWithOverflow(date, hours, 0, 0, 0, 1);
    }

    /**
     * Returns a copy of this {@code ChronoLocalDateTime} with the specified period in minutes added.
     * <p>
     * This instance is immutable and unaffected by this method call.
     *
     * @param minutes  the minutes to add, may be negative
     * @return a {@code ChronoLocalDateTime} based on this date-time with the minutes added, not null
     * @throws DateTimeException if the result exceeds the supported date range
     */
    ChronoDateTimeImpl<C> plusMinutes(long minutes) {
        return plusWithOverflow(date, 0, minutes, 0, 0, 1);
    }

    /**
     * Returns a copy of this {@code ChronoLocalDateTime} with the specified period in seconds added.
     * <p>
     * This instance is immutable and unaffected by this method call.
     *
     * @param seconds  the seconds to add, may be negative
     * @return a {@code ChronoLocalDateTime} based on this date-time with the seconds added, not null
     * @throws DateTimeException if the result exceeds the supported date range
     */
    ChronoDateTimeImpl<C> plusSeconds(long seconds) {
        return plusWithOverflow(date, 0, 0, seconds, 0, 1);
    }

    /**
     * Returns a copy of this {@code ChronoLocalDateTime} with the specified period in nanoseconds added.
     * <p>
     * This instance is immutable and unaffected by this method call.
     *
     * @param nanos  the nanos to add, may be negative
     * @return a {@code ChronoLocalDateTime} based on this date-time with the nanoseconds added, not null
     * @throws DateTimeException if the result exceeds the supported date range
     */
    ChronoDateTimeImpl<C> plusNanos(long nanos) {
        return plusWithOverflow(date, 0, 0, 0, nanos, 1);
    }

    //-----------------------------------------------------------------------
    /**
     * Returns a copy of this {@code ChronoLocalDateTime} with the specified period in years subtracted.
     * <p>
     * This method subtracts the specified amount from the years field in three steps:
     * <ol>
     * <li>Subtract the input years to the year field</li>
     * <li>Check if the resulting date would be invalid</li>
     * <li>Adjust the day-of-month to the last valid day if necessary</li>
     * </ol>
     * <p>
     * For example, 2008-02-29 (leap year) minus one year would result in the
     * invalid date 2009-02-29 (standard year). Instead of returning an invalid
     * result, the last valid day of the month, 2009-02-28, is selected instead.
     * <p>
     * This instance is immutable and unaffected by this method call.
     *
     * @param years  the years to subtract, may be negative
     * @return a {@code ChronoLocalDateTime} based on this date-time with the years subtracted, not null
     * @throws DateTimeException if the result exceeds the supported date range
     */
    ChronoDateTimeImpl<C> minusYears(long years) {
        return with(date.minus(years, LocalPeriodUnit.YEARS), time);
    }

    /**
     * Returns a copy of this {@code ChronoLocalDateTime} with the specified period in months subtracted.
     * <p>
     * This method subtracts the specified amount from the months field in three steps:
     * <ol>
     * <li>Subtract the input months to the month-of-year field</li>
     * <li>Check if the resulting date would be invalid</li>
     * <li>Adjust the day-of-month to the last valid day if necessary</li>
     * </ol>
     * <p>
     * For example, 2007-03-31 minus one month would result in the invalid date
     * 2007-04-31. Instead of returning an invalid result, the last valid day
     * of the month, 2007-04-30, is selected instead.
     * <p>
     * This instance is immutable and unaffected by this method call.
     *
     * @param months  the months to subtract, may be negative
     * @return a {@code ChronoLocalDateTime} based on this date-time with the months subtracted, not null
     * @throws DateTimeException if the result exceeds the supported date range
     */
    ChronoDateTimeImpl<C> minusMonths(long months) {
        return with(date.minus(months, LocalPeriodUnit.MONTHS), time);
    }

    /**
     * Returns a copy of this {@code ChronoLocalDateTime} with the specified period in weeks subtracted.
     * <p>
     * This method subtracts the specified amount in weeks from the days field decrementing
     * the month and year fields as necessary to ensure the result remains valid.
     * The result is only invalid if the maximum/minimum year is exceeded.
     * <p>
     * For example, 2008-12-31 minus one week would result in the 2009-01-07.
     * <p>
     * This instance is immutable and unaffected by this method call.
     *
     * @param weeks  the weeks to subtract, may be negative
     * @return a {@code ChronoLocalDateTime} based on this date-time with the weeks subtracted, not null
     * @throws DateTimeException if the result exceeds the supported date range
     */
    ChronoDateTimeImpl<C> minusWeeks(long weeks) {
        return with(date.minus(weeks, LocalPeriodUnit.WEEKS), time);
    }

    /**
     * Returns a copy of this {@code ChronoLocalDateTime} with the specified period in days subtracted.
     * <p>
     * This method subtracts the specified amount from the days field incrementing the
     * month and year fields as necessary to ensure the result remains valid.
     * The result is only invalid if the maximum/minimum year is exceeded.
     * <p>
     * For example, 2008-12-31 minus one day would result in the 2009-01-01.
     * <p>
     * This instance is immutable and unaffected by this method call.
     *
     * @param days  the days to subtract, may be negative
     * @return a {@code ChronoLocalDateTime} based on this date-time with the days subtracted, not null
     * @throws DateTimeException if the result exceeds the supported date range
     */
    ChronoDateTimeImpl<C> minusDays(long days) {
        return with(date.minus(days, LocalPeriodUnit.DAYS), time);
    }

    /**
     * Returns a copy of this {@code ChronoLocalDateTime} with the specified period in hours subtracted.
     * <p>
     * This instance is immutable and unaffected by this method call.
     *
     * @param hours  the hours to subtract, may be negative
     * @return a {@code ChronoLocalDateTime} based on this date-time with the hours subtracted, not null
     * @throws DateTimeException if the result exceeds the supported date range
     */
    ChronoDateTimeImpl<C> minusHours(long hours) {
        return plusWithOverflow(date, hours, 0, 0, 0, -1);
   }

    /**
     * Returns a copy of this {@code ChronoLocalDateTime} with the specified period in minutes subtracted.
     * <p>
     * This instance is immutable and unaffected by this method call.
     *
     * @param minutes  the minutes to subtract, may be negative
     * @return a {@code ChronoLocalDateTime} based on this date-time with the minutes subtracted, not null
     * @throws DateTimeException if the result exceeds the supported date range
     */
    ChronoDateTimeImpl<C> minusMinutes(long minutes) {
        return plusWithOverflow(date, 0, minutes, 0, 0, -1);
    }

    /**
     * Returns a copy of this {@code ChronoLocalDateTime} with the specified period in seconds subtracted.
     * <p>
     * This instance is immutable and unaffected by this method call.
     *
     * @param seconds  the seconds to subtract, may be negative
     * @return a {@code ChronoLocalDateTime} based on this date-time with the seconds subtracted, not null
     * @throws DateTimeException if the result exceeds the supported date range
     */
    ChronoDateTimeImpl<C> minusSeconds(long seconds) {
        return plusWithOverflow(date, 0, 0, seconds, 0, -1);
    }

    /**
     * Returns a copy of this {@code ChronoLocalDateTime} with the specified period in nanoseconds subtracted.
     * <p>
     * This instance is immutable and unaffected by this method call.
     *
     * @param nanos  the nanos to subtract, may be negative
     * @return a {@code ChronoLocalDateTime} based on this date-time with the nanoseconds subtracted, not null
     * @throws DateTimeException if the result exceeds the supported date range
     */
    ChronoDateTimeImpl<C> minusNanos(long nanos) {
        return plusWithOverflow(date, 0, 0, 0, nanos, -1);
    }

    //-----------------------------------------------------------------------
    /**
     * Returns a copy of this {@code ChronoLocalDateTime} with the specified period added.
     * <p>
     * This instance is immutable and unaffected by this method call.
     *
     * @param newDate  the new date to base the calculation on, not null
     * @param hours  the hours to add, may be negative
     * @param minutes the minutes to add, may be negative
     * @param seconds the seconds to add, may be negative
     * @param nanos the nanos to add, may be negative
     * @param sign  the sign to determine add or subtract
     * @return a long nanos-from-midnight value, holding the nano-of-day time and days overflow
     */
    private ChronoDateTimeImpl<C> plusWithOverflow(ChronoLocalDate<C> newDate, long hours, long minutes, long seconds, long nanos, int sign) {
        // 9223372036854775808 long, 2147483648 int
        if ((hours | minutes | seconds | nanos) == 0) {
            return with(newDate, time);
        }
        long totDays = nanos / NANOS_PER_DAY +             //   max/24*60*60*1B
                seconds / SECONDS_PER_DAY +                //   max/24*60*60
                minutes / MINUTES_PER_DAY +                //   max/24*60
                hours / HOURS_PER_DAY;                     //   max/24
        totDays *= sign;                                   // total max*0.4237...
        long totNanos = nanos % NANOS_PER_DAY +                    //   max  86400000000000
                (seconds % SECONDS_PER_DAY) * NANOS_PER_SECOND +   //   max  86400000000000
                (minutes % MINUTES_PER_DAY) * NANOS_PER_MINUTE +   //   max  86400000000000
                (hours % HOURS_PER_DAY) * NANOS_PER_HOUR;          //   max  86400000000000
        long curNoD = time.toNanoOfDay();                       //   max  86400000000000
        totNanos = totNanos * sign + curNoD;                    // total 432000000000000
        totDays += Jdk8Methods.floorDiv(totNanos, NANOS_PER_DAY);
        long newNoD = Jdk8Methods.floorMod(totNanos, NANOS_PER_DAY);
        LocalTime newTime = (newNoD == curNoD ? time : LocalTime.ofNanoOfDay(newNoD));
        return with(newDate.plus(totDays, LocalPeriodUnit.DAYS), newTime);
    }

    //-----------------------------------------------------------------------
    /**
     * Returns an offset date-time formed from this date-time and the specified offset.
     * <p>
     * This merges the two objects - {@code this} and the specified offset -
     * to form an instance of {@code OffsetDateTime}.
     * <p>
     * This instance is immutable and unaffected by this method call.
     *
     * @param offset  the offset to use, not null
     * @return the offset date-time formed from this date-time and the specified offset, not null
     */
    @Override
    public ChronoOffsetDateTime<C> atOffset(ZoneOffset offset) {
        return ChronoOffsetDateTimeImpl.of(this, offset);
    }

    /**
     * Returns a zoned date-time formed from this date-time and the specified time-zone.
     * <p>
     * Time-zone rules, such as daylight savings, mean that not every time on the
     * local time-line exists. If the local date-time is in a gap or overlap according to
     * the rules then a resolver is used to determine the resultant local time and offset.
     * This method uses the {@link ZoneResolvers#postGapPreOverlap() post-gap pre-overlap} resolver.
     * This selects the date-time immediately after a gap and the earlier offset in overlaps.
     * <p>
     * Finer control over gaps and overlaps is available in two ways.
     * If you simply want to use the later offset at overlaps then call
     * {@link javax.time.ZonedDateTime#withLaterOffsetAtOverlap()} immediately after this method.
     * <p>
     * This instance is immutable and unaffected by this method call.
     *
     * @param zone  the time-zone to use, not null
     * @return the zoned date-time formed from this date-time, not null
     */
    @Override
    public ChronoZonedDateTime<C> atZone(ZoneId zone) {
        return ChronoZonedDateTimeImpl.of(this, zone, ZoneResolvers.postGapPreOverlap());
    }


    /**
     * Returns a zoned date-time formed from this date-time and the specified time-zone.
     * <p>
     * Time-zone rules, such as daylight savings, mean that not every time on the
     * local time-line exists. If the local date-time is in a gap or overlap according to
     * the rules then a resolver is used to determine the resultant local time and offset.
     * This method uses the {@link ZoneResolvers#postGapPreOverlap() post-gap pre-overlap} resolver.
     * This selects the date-time immediately after a gap and the earlier offset in overlaps.
     * <p>
     * Finer control over gaps and overlaps is available in two ways.
     * If you simply want to use the later offset at overlaps then call
     * {@link javax.time.ZonedDateTime#withLaterOffsetAtOverlap()} immediately after this method.
     * <p>
     * This instance is immutable and unaffected by this method call.
     *
     * @param zone  the time-zone to use, not null
     * @return the zoned date-time formed from this date-time, not null
     */
    @Override
    public ChronoZonedDateTime<C> atZone(ZoneId zone, ZoneResolver resolver) {
        return ChronoZonedDateTimeImpl.of(this, zone, resolver);
    }

    //-----------------------------------------------------------------------
<<<<<<< HEAD
=======
    /**
     * Extracts date-time information in a generic way.
     * <p>
     * This method exists to fulfill the {@link DateTime} interface.
     * This implementation returns the following types:
     * <ul>
     * <li>ChronoLocalDate
     * <li>LocalTime
     * </ul>
     *
     * @param <R> the type to extract
     * @param type  the type to extract, null returns null
     * @return the extracted object, null if unable to extract
     */
>>>>>>> 39cb05ae
    @SuppressWarnings("unchecked")
    @Override
    public <R> R query(Query<R> query) {
        if (query == Query.ZONE_ID) {
            return null;
        }
        if (query == Query.CHRONO) {
            return (R) getDate().getChrono();
        }
        return query.doQuery(this);
    }

    @Override
    public long periodUntil(DateTime endDateTime, PeriodUnit unit) {
        if (endDateTime instanceof ChronoLocalDateTime == false) {
            throw new DateTimeException("Unable to calculate period between objects of two different types");
        }
        @SuppressWarnings("unchecked")
        ChronoLocalDateTime<C> end = (ChronoLocalDateTime<C>) endDateTime;
        if (unit instanceof LocalPeriodUnit) {
            LocalPeriodUnit f = (LocalPeriodUnit) unit;
            if (f.isTimeUnit()) {
                long amount = end.getLong(LocalDateTimeField.EPOCH_DAY) - date.getLong(LocalDateTimeField.EPOCH_DAY);
                switch (f) {
                    case NANOS: amount = Jdk8Methods.safeMultiply(amount, NANOS_PER_DAY); break;
                    case MICROS: amount = Jdk8Methods.safeMultiply(amount, MICROS_PER_DAY); break;
                    case MILLIS: amount = Jdk8Methods.safeMultiply(amount, MILLIS_PER_DAY); break;
                    case SECONDS: amount = Jdk8Methods.safeMultiply(amount, SECONDS_PER_DAY); break;
                    case MINUTES: amount = Jdk8Methods.safeMultiply(amount, MINUTES_PER_DAY); break;
                    case HOURS: amount = Jdk8Methods.safeMultiply(amount, HOURS_PER_DAY); break;
                    case HALF_DAYS: amount = Jdk8Methods.safeMultiply(amount, 2); break;
                }
                return Jdk8Methods.safeAdd(amount, time.periodUntil(end.getTime(), unit));
            }
            ChronoLocalDate<C> endDate = end.getDate();
            if (end.getTime().isBefore(time)) {
                endDate = endDate.minus(1, LocalPeriodUnit.DAYS);
            }
            return date.periodUntil(endDate, unit);
        }
        return unit.between(this, endDateTime).getAmount();
    }

    //-----------------------------------------------------------------------
    /**
     * Gets the {@code ChronoLocalDate}.
     *
     * @return the ChronoLocalDate of this date-time, not null
     */
    @Override
    public ChronoLocalDate<C> getDate() {
        return date;
    }

    /**
     * Gets the {@code LocalTime}.
     *
     * @return the LocalTime of this date-time, not null
     */
    @Override
    public LocalTime getTime() {
        return time;
    }

}<|MERGE_RESOLUTION|>--- conflicted
+++ resolved
@@ -906,35 +906,6 @@
     }
 
     //-----------------------------------------------------------------------
-<<<<<<< HEAD
-=======
-    /**
-     * Extracts date-time information in a generic way.
-     * <p>
-     * This method exists to fulfill the {@link DateTime} interface.
-     * This implementation returns the following types:
-     * <ul>
-     * <li>ChronoLocalDate
-     * <li>LocalTime
-     * </ul>
-     *
-     * @param <R> the type to extract
-     * @param type  the type to extract, null returns null
-     * @return the extracted object, null if unable to extract
-     */
->>>>>>> 39cb05ae
-    @SuppressWarnings("unchecked")
-    @Override
-    public <R> R query(Query<R> query) {
-        if (query == Query.ZONE_ID) {
-            return null;
-        }
-        if (query == Query.CHRONO) {
-            return (R) getDate().getChrono();
-        }
-        return query.doQuery(this);
-    }
-
     @Override
     public long periodUntil(DateTime endDateTime, PeriodUnit unit) {
         if (endDateTime instanceof ChronoLocalDateTime == false) {
