--- conflicted
+++ resolved
@@ -150,19 +150,6 @@
  * this interface is subjected to additional code reviews. It is also why an architectural
  * decision to avoid this interface type is usually the correct one.
  *
-<<<<<<< HEAD
- * <h4>Adding Calendars</h4>
- * <p> The set of calendars is extensible by defining a subclass of {@link javax.time.chrono.ChronoLocalDate}
- * to represent a date instance and an implementation of {@link javax.time.chrono.Chrono}
- * to be the factory for the ChronoLocalDate subclass.
- * </p>
- * <p> To permit the discovery of the additional calendar types the implementation of
- * {@code Chrono} must be registered as a Service implementing the {@code Chrono} interface
- * in the {@code META-INF/Services} file as per the specification of {@link java.util.ServiceLoader}.
- * The subclass must function according to the {@code Chrono} class description and must provide its
- * {@link Chrono#getID calendar name} and
- * {@link Chrono#getCalendarType() calendar type}. </p>
-=======
  * <h4>Using LocalDate instead</h4>
  * The primary alternative to using this interface throughout your application is as follows.
  * <p><ul>
@@ -199,18 +186,14 @@
  * <li>perform the calculation
  * <li>convert back to {@code LocalDate}
  * </ul>
->>>>>>> 39cb05ae
  *
  * <h4>Implementation notes</h4>
  * This interface must be implemented with care to ensure other classes operate correctly.
  * All implementations that can be instantiated must be final, immutable and thread-safe.
  * Subclasses should be Serializable wherever possible.
-<<<<<<< HEAD
-=======
  * <p>
  * Additional calendar systems may be added to the system.
  * See {@link Chrono} for more details.
->>>>>>> 39cb05ae
  *
  * @param <C> the chronology of this date
  */
@@ -221,15 +204,9 @@
      * Gets the chronology of this date.
      * <p>
      * The {@code Chrono} represents the calendar system in use.
-<<<<<<< HEAD
-     * The fields of this date are all expressed relative to this.
-     *
-     * @return the calendar system, not null
-=======
      * The era and other fields in {@link LocalDateTimeField} are defined by the chronology.
      *
      * @return the chronology, not null
->>>>>>> 39cb05ae
      */
     C getChrono();
 
