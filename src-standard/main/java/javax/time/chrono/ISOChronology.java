--- conflicted
+++ resolved
@@ -153,25 +153,14 @@
     }
 
     @Override
-<<<<<<< HEAD
-    public LocalDate date(DateTimeAccessor calendrical) {
-        if (calendrical instanceof LocalDate) {
-            return (LocalDate) calendrical;
+    public LocalDate date(DateTimeAccessor dateTime) {
+        if (dateTime instanceof LocalDate) {
+            return (LocalDate) dateTime;
         }
-        if (calendrical instanceof LocalDate) {
-            return (LocalDate) calendrical;
+        if (dateTime instanceof LocalDate) {
+            return (LocalDate) dateTime;
         }
-        return (LocalDate)super.date(calendrical);
-=======
-    public ChronoDate date(DateTimeAccessor dateTime) {
-        if (dateTime instanceof LocalDate) {
-            return new ISODate((LocalDate) dateTime);
-        }
-        if (dateTime instanceof ISODate) {
-            return (ISODate) dateTime;
-        }
-        return super.date(dateTime);
->>>>>>> 25c02244
+        return (LocalDate)super.date(dateTime);
     }
 
     @Override
